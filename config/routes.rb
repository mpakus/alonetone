ActionController::Routing::Routes.draw do |map|
  map.resources :groups
<<<<<<< HEAD
=======
  map.resources :posts
  map.admin 'secretz', :controller => 'secretz'
>>>>>>> 735ac194
  
  # manual, ghetto, overriding links
  map.rpm_challenge 'rpmchallenge', :controller => 'pages', :action => 'rpm_challenge'
  map.twentyfour '24houralbum', :controller => 'pages', :action => 'twentyfour'  
  
  
  map.blog 'blog', :controller => 'updates', :action => 'index'
  map.feedback 'feedback', :controller => 'user_reports'
  map.resources :features, :sessions, :user_reports, :updates
  map.resources :comments, :member => {:unspam => :get}
    
  # RESTFUL WORKAROUND FOR FACEBOOK
  # map.facebook_home '', :controller => 'facebook_accounts', :conditions => {:canvas => true}
  # map.resources 'facebook', :controller => 'facebook_accounts', 
  #     :member => {:remove_from_profile => :get},
  #     :collection => {:add_to_profile => :any}, # hack, because we're not actually using resources
  #     :conditions =>{:canvas => true}
  # map.facebook_resources :facebook_accounts, 'facebook_accounts', :controller => 'facebook_accounts', :condition => {:canvas => true}

  map.sitemap 'sitemap.xml', :controller => 'pages', :action => 'sitemap', :format => 'xml'
  map.about 'about/:action', :controller => 'pages'
  map.halp  'about/halp/:action', :controller => 'pages'
   
  # You can have the root of your site routed by hooking up '' 
  # -- just remember to delete public/index.html.
  
  map.signup   'signup',        :controller => 'users',   :action => 'new'
  map.settings 'settings',      :controller => 'users',   :action => 'edit'
  map.activate '/activate/:activation_code', :controller => 'users', :action => 'activate'
  map.login    'login',         :controller => 'sessions', :action => 'create'
  map.logout   'logout',        :controller => 'sessions', :action => 'destroy'

  # shortcut to profile
  map.profile ':login/bio', :controller => 'users', :action => 'bio'
  
  map.connect '/latest.:format', :controller => 'assets', :action => 'latest'
  
  # latest mp3s uploaded site-wide
  map.latest '/latest/:latest', :controller => 'assets', :action => 'latest'
  
  map.radio_home 'radio', :controller => 'assets', :action => 'radio'
  map.radio 'radio/:source/:per_page/:page', :controller => 'assets', :action => 'radio', :defaults =>{:per_page => 5, :page => 1}
  
  # top 40
  map.top '/top/:top', :controller => 'assets', :action => 'top'

  map.users_default '/users/by/activity/:page', :controller => 'users', :action => 'index', :sort => 'active', :defaults => {:page => 1}
  map.sorted_users '/users/by/:sort/:page', :controller => 'users', :action => 'index', :defaults => {:page => 1}
  
  map.listens  ':login/history', :controller => 'listens'
  
  map.all_comments 'comments', :controller => 'comments'
  map.user_comments ':login/comments', :controller => 'comments'
  map.user_stats ':login/stats.:format', :controller => 'users', :action => 'stats'
  
  map.hot_track 'hot_track/:position.:format', 
    :controller => 'assets', 
    :action     => 'hot_track', 
    :format     => 'mp3'
    
  map.user_plus ':login/plus', :controller => 'source_files', :action => 'index'

  map.resources :forums, :has_many => :posts do |forum|
    forum.resources :topics do |topic|
      topic.resources :posts
    end
    forum.resources :posts
  end
  
  map.resources :posts, :collection => {:search => :get}


  map.resources :users, :controller => :users, 
    :member => {:attach_pic => :post, :sudo => :any,
    :toggle_favorite => :any, :toggle_follow => :any} do |user|
    user.resources :source_files, :path_prefix => ':login'
    # TODO: Confusing, because Tracks is also a model. Don't confuse this route, this is indeed for the Assets model
    user.resources :tracks, :controller => :assets, :member => {:share => :get, :destroy => :any, :stats => :get}, :collection => {:latest => :get, :search => :post, :mass_edit => :get}, :path_prefix => ':login', :member_path => ':login/tracks/:id' do |track|
      track.resources :comments
    end
    user.favorites 'favorites', :controller => 'playlists', :action => 'favorites',:path_prefix => ':login'
    
    # TODO - figure out a way to use :member_path with rails 2
    # http://dev.rubyonrails.org/changeset/8227
    # for now, i have to specify port to allow :permalink and :id to be sent at the same time
    user.resources :playlists, :collection => {:latest => :get, :sort => :any}, 
    :member=> {:set_playlist_title => :post, :set_playlist_description => :post, 
              :attach_pic => :post, :remove_track => :any, :sort_tracks => :post, 
              :add_track => :post, :destroy => :any},
    :path_prefix => ':login' do |playlist|
    playlist.resources :comments
   end
  end
  
  map.search 'search', :controller => 'search', :action => 'index'
  map.search_query 'search/:query', :controller => 'search', :action => 'index'
  map.namespace(:admin) do |admin|
    admin.resources :layouts
    admin.resources :users
  end
  
  
  map.root :controller => 'assets', :action => 'latest'
  
  map.user_home ':login', :controller => 'users', :action => 'show'
  map.user_feeds ':login.:format', :controller => 'users', :action => 'show'
  
end<|MERGE_RESOLUTION|>--- conflicted
+++ resolved
@@ -1,10 +1,7 @@
 ActionController::Routing::Routes.draw do |map|
   map.resources :groups
-<<<<<<< HEAD
-=======
-  map.resources :posts
+
   map.admin 'secretz', :controller => 'secretz'
->>>>>>> 735ac194
   
   # manual, ghetto, overriding links
   map.rpm_challenge 'rpmchallenge', :controller => 'pages', :action => 'rpm_challenge'
