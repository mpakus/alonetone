# Settings specified here will take precedence over those in config/environment.rb

# In the development environment your application's code is reloaded on
# every request.  This slows down response time but is perfect for development
# since you don't have to restart the webserver when you make code changes.
config.cache_classes = false

# Log error messages when you accidentally call methods on nil.
config.whiny_nils = true

# Show full error reports and disable caching
<<<<<<< HEAD
config.action_controller.consider_all_requests_local = false
config.action_controller.perform_caching             = true
config.action_view.cache_template_loading = false
=======
config.action_controller.consider_all_requests_local = true
config.action_controller.perform_caching             = false
>>>>>>> 2217ed25
# config.action_view.cache_template_extensions         = false
# config.action_view.debug_rjs                         = true

# Don't care if the mailer can't send
config.action_mailer.raise_delivery_errors = false

config.action_mailer.delivery_method = :test

config.middleware.use "Rack::Bug", :password => ALONETONE.password, :secret_key => ALONETONE.password<|MERGE_RESOLUTION|>--- conflicted
+++ resolved
@@ -9,14 +9,11 @@
 config.whiny_nils = true
 
 # Show full error reports and disable caching
-<<<<<<< HEAD
+
 config.action_controller.consider_all_requests_local = false
 config.action_controller.perform_caching             = true
 config.action_view.cache_template_loading = false
-=======
-config.action_controller.consider_all_requests_local = true
-config.action_controller.perform_caching             = false
->>>>>>> 2217ed25
+
 # config.action_view.cache_template_extensions         = false
 # config.action_view.debug_rjs                         = true
 
