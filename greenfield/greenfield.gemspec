$:.push File.expand_path("../lib", __FILE__)

# Maintain your gem's version:
require "greenfield/version"

# Describe your gem and declare its dependencies:
Gem::Specification.new do |s|
  s.name        = "greenfield"
  s.version     = Greenfield::VERSION
  s.authors     = ["TODO: Your name"]
  s.email       = ["TODO: Your email"]
  s.homepage    = "TODO"
  s.summary     = "TODO: Summary of Greenfield."
  s.description = "TODO: Description of Greenfield."
  s.license     = "MIT"

  s.files = Dir["{app,config,db,lib}/**/*", "MIT-LICENSE", "Rakefile", "README.rdoc"]
  s.test_files = Dir["test/**/*"]

<<<<<<< HEAD
  s.add_dependency "rails", "~> 4.2"
=======
  s.add_dependency "rails", "~> 4.1.2"
  s.add_dependency "acts_as_list"
  s.add_dependency "has_permalink"
>>>>>>> 58031387

  s.add_development_dependency "sqlite3"
end<|MERGE_RESOLUTION|>--- conflicted
+++ resolved
@@ -17,13 +17,9 @@
   s.files = Dir["{app,config,db,lib}/**/*", "MIT-LICENSE", "Rakefile", "README.rdoc"]
   s.test_files = Dir["test/**/*"]
 
-<<<<<<< HEAD
   s.add_dependency "rails", "~> 4.2"
-=======
-  s.add_dependency "rails", "~> 4.1.2"
   s.add_dependency "acts_as_list"
   s.add_dependency "has_permalink"
->>>>>>> 58031387
 
   s.add_development_dependency "sqlite3"
 end