GIT
  remote: https://github.com/rails/coffee-rails.git
  revision: 32a2939acc139564a0d5a4f1d740200ef57ac88c
  specs:
    coffee-rails (5.0.0)
      coffee-script (>= 2.2.0)
      railties (>= 5.2.0)

GIT
  remote: https://github.com/sudara/thredded.git
  revision: f6aa8cefbe4ad7d31cb99c6955691d85191495e8
  specs:
    thredded (0.16.9)
      active_record_union (>= 1.3.0)
      autoprefixer-rails
      db_text_search (~> 0.3.0)
      friendly_id
      html-pipeline
      htmlentities
      inline_svg
      kaminari
      kramdown (>= 2.0.0)
      kramdown-parser-gfm
      nokogiri
      onebox (~> 1.8, >= 1.8.48)
      pundit (>= 1.1.0)
      rails (>= 4.2.10)
      rb-gravatar
      rinku
      sanitize
      sassc-rails (>= 2.0.0)
      sprockets-es6
      timeago_js

PATH
  remote: greenfield
  specs:
    greenfield (0.0.1)
      acts_as_list
      has_permalink
      rails

GEM
  remote: https://rubygems.org/
  specs:
    actioncable (6.0.0.rc1)
      actionpack (= 6.0.0.rc1)
      nio4r (~> 2.0)
      websocket-driver (>= 0.6.1)
    actionmailbox (6.0.0.rc1)
      actionpack (= 6.0.0.rc1)
      activejob (= 6.0.0.rc1)
      activerecord (= 6.0.0.rc1)
      activestorage (= 6.0.0.rc1)
      activesupport (= 6.0.0.rc1)
      mail (>= 2.7.1)
    actionmailer (6.0.0.rc1)
      actionpack (= 6.0.0.rc1)
      actionview (= 6.0.0.rc1)
      activejob (= 6.0.0.rc1)
      mail (~> 2.5, >= 2.5.4)
      rails-dom-testing (~> 2.0)
    actionpack (6.0.0.rc1)
      actionview (= 6.0.0.rc1)
      activesupport (= 6.0.0.rc1)
      rack (~> 2.0)
      rack-test (>= 0.6.3)
      rails-dom-testing (~> 2.0)
      rails-html-sanitizer (~> 1.0, >= 1.0.2)
    actiontext (6.0.0.rc1)
      actionpack (= 6.0.0.rc1)
      activerecord (= 6.0.0.rc1)
      activestorage (= 6.0.0.rc1)
      activesupport (= 6.0.0.rc1)
      nokogiri (>= 1.8.5)
    actionview (6.0.0.rc1)
      activesupport (= 6.0.0.rc1)
      builder (~> 3.1)
      erubi (~> 1.4)
      rails-dom-testing (~> 2.0)
      rails-html-sanitizer (~> 1.0, >= 1.0.3)
    active_record_union (1.3.0)
      activerecord (>= 4.0)
    activejob (6.0.0.rc1)
      activesupport (= 6.0.0.rc1)
      globalid (>= 0.3.6)
    activemodel (6.0.0.rc1)
      activesupport (= 6.0.0.rc1)
    activerecord (6.0.0.rc1)
      activemodel (= 6.0.0.rc1)
      activesupport (= 6.0.0.rc1)
    activestorage (6.0.0.rc1)
      actionpack (= 6.0.0.rc1)
      activejob (= 6.0.0.rc1)
      activerecord (= 6.0.0.rc1)
      marcel (~> 0.3.1)
    activesupport (6.0.0.rc1)
      concurrent-ruby (~> 1.0, >= 1.0.2)
      i18n (>= 0.7, < 2)
      minitest (~> 5.1)
      tzinfo (~> 1.1)
      zeitwerk (~> 2.1, >= 2.1.4)
    acts_as_list (0.9.19)
      activerecord (>= 3.0)
    addressable (2.6.0)
      public_suffix (>= 2.0.2, < 4.0)
    annotate (2.7.5)
      activerecord (>= 3.2, < 7.0)
      rake (>= 10.4, < 13.0)
    archive-zip (0.12.0)
      io-like (~> 0.3.0)
    ast (2.4.0)
    authlogic (5.0.2)
      activemodel (>= 5.2, < 6.1)
      activerecord (>= 5.2, < 6.1)
      activesupport (>= 5.2, < 6.1)
      request_store (~> 1.0)
      scrypt (>= 1.2, < 4.0)
    autoprefixer-rails (9.5.1)
      execjs
    awesome_print (1.8.0)
    aws-eventstream (1.0.3)
    aws-partitions (1.157.0)
    aws-sdk-cloudfront (1.15.0)
      aws-sdk-core (~> 3, >= 3.48.2)
      aws-sigv4 (~> 1.1)
    aws-sdk-core (3.49.0)
      aws-eventstream (~> 1.0, >= 1.0.2)
      aws-partitions (~> 1.0)
      aws-sigv4 (~> 1.1)
      jmespath (~> 1.0)
    aws-sdk-kms (1.18.0)
      aws-sdk-core (~> 3, >= 3.48.2)
      aws-sigv4 (~> 1.1)
    aws-sdk-s3 (1.36.1)
      aws-sdk-core (~> 3, >= 3.48.2)
      aws-sdk-kms (~> 1)
      aws-sigv4 (~> 1.0)
    aws-sigv4 (1.1.0)
      aws-eventstream (~> 1.0, >= 1.0.2)
    babel-source (5.8.35)
    babel-transpiler (0.7.0)
      babel-source (>= 4.0, < 6)
      execjs (~> 2.0)
    bugsnag (6.11.1)
      concurrent-ruby (~> 1.0)
    builder (3.2.3)
    byebug (11.0.1)
    capybara (3.18.0)
      addressable
      mini_mime (>= 0.1.3)
      nokogiri (~> 1.8)
      rack (>= 1.6.0)
      rack-test (>= 0.6.3)
      regexp_parser (~> 1.2)
      xpath (~> 3.2)
    childprocess (1.0.1)
      rake (< 13.0)
    chromedriver-helper (2.1.1)
      archive-zip (~> 0.10)
      nokogiri (~> 1.8)
    chunky_png (1.3.11)
    coderay (1.1.2)
    coffee-script (2.4.1)
      coffee-script-source
      execjs
    coffee-script-source (1.12.2)
    colorize (0.8.1)
    compass (1.0.3)
      chunky_png (~> 1.2)
      compass-core (~> 1.0.2)
      compass-import-once (~> 1.0.5)
      rb-fsevent (>= 0.9.3)
      rb-inotify (>= 0.9)
      sass (>= 3.3.13, < 3.5)
    compass-core (1.0.3)
      multi_json (~> 1.0)
      sass (>= 3.3.0, < 3.5)
    compass-import-once (1.0.5)
      sass (>= 3.2, < 3.5)
    compass-rails (3.1.0)
      compass (~> 1.0.0)
      sass-rails (< 5.1)
      sprockets (< 4.0)
    concurrent-ruby (1.1.5)
    connection_pool (2.2.2)
    countries (3.0.0)
      i18n_data (~> 0.8.0)
      sixarm_ruby_unaccent (~> 1.1)
      unicode_utils (~> 1.4)
    country_select (4.0.0)
      countries (~> 3.0)
      sort_alphabetical (~> 1.0)
    crack (0.4.3)
      safe_yaml (~> 1.0.0)
    crass (1.0.4)
    dalli (2.7.10)
    db_text_search (0.3.0)
      activerecord (>= 4.1.15, < 6.0)
    diff-lcs (1.3)
    diffy (3.3.0)
    dynamic_form (1.1.4)
    erubi (1.8.0)
    execjs (2.7.0)
    ffi (1.10.0)
    ffi-compiler (1.0.1)
      ffi (>= 1.0.0)
      rake
    font-awesome-sass (5.8.1)
      sassc (>= 1.11)
    formatador (0.2.5)
    friendly_id (5.2.5)
      activerecord (>= 4.0.0)
    geokit (1.13.1)
    globalid (0.4.2)
      activesupport (>= 4.2.0)
    guard (2.15.0)
      formatador (>= 0.2.4)
      listen (>= 2.7, < 4.0)
      lumberjack (>= 1.0.12, < 2.0)
      nenv (~> 0.1)
      notiffany (~> 0.0)
      pry (>= 0.9.12)
      shellany (~> 0.0)
      thor (>= 0.18.1)
    guard-compat (1.2.1)
    guard-rspec (4.7.3)
      guard (~> 2.1)
      guard-compat (~> 1.1)
      rspec (>= 2.99.0, < 4.0)
    has_permalink (0.1.7)
    hashdiff (0.3.9)
    html-pipeline (2.11.0)
      activesupport (>= 2)
      nokogiri (>= 1.4)
    htmlentities (4.3.4)
    http-2 (0.10.1)
    i18n (1.6.0)
      concurrent-ruby (~> 1.0)
    i18n_data (0.8.0)
    image_processing (1.9.0)
      mini_magick (>= 4.9.3, < 5)
      ruby-vips (>= 2.0.13, < 3)
    inline_svg (1.4.0)
      activesupport (>= 3.0)
      nokogiri (>= 1.6)
    invisible_captcha (0.12.0)
      rails (>= 3.2.0)
    io-like (0.3.0)
    jaro_winkler (1.5.2)
    jmespath (1.4.0)
    jquery-fileupload-rails (0.4.7)
      actionpack (>= 3.1)
      railties (>= 3.1)
      sass (>= 3.2)
    jquery-rails (4.3.3)
      rails-dom-testing (>= 1, < 3)
      railties (>= 4.2.0)
      thor (>= 0.14, < 2.0)
    jquery-ui-rails (6.0.1)
      railties (>= 3.2.16)
    json (2.2.0)
    kaminari (1.1.1)
      activesupport (>= 4.1.0)
      kaminari-actionview (= 1.1.1)
      kaminari-activerecord (= 1.1.1)
      kaminari-core (= 1.1.1)
    kaminari-actionview (1.1.1)
      actionview
      kaminari-core (= 1.1.1)
    kaminari-activerecord (1.1.1)
      activerecord
      kaminari-core (= 1.1.1)
    kaminari-core (1.1.1)
    kramdown (2.1.0)
    kramdown-parser-gfm (1.0.1)
      kramdown (~> 2.0)
    listen (3.1.5)
      rb-fsevent (~> 0.9, >= 0.9.4)
      rb-inotify (~> 0.9, >= 0.9.7)
      ruby_dep (~> 1.2)
    local_time (2.1.0)
    loofah (2.2.3)
      crass (~> 1.0.2)
      nokogiri (>= 1.5.9)
    lumberjack (1.0.13)
    mail (2.7.1)
      mini_mime (>= 0.1.1)
    marcel (0.3.3)
      mimemagic (~> 0.3.2)
    method_source (0.9.2)
    mime-types (3.2.2)
      mime-types-data (~> 3.2015)
    mime-types-data (3.2019.0331)
    mimemagic (0.3.3)
    mini_magick (4.9.3)
    mini_mime (1.0.1)
    mini_portile2 (2.4.0)
    minitest (5.11.3)
    moneta (1.1.1)
    multi_json (1.13.1)
    mustache (1.1.0)
    mysql2 (0.5.2)
    nenv (0.3.0)
    newrelic_rpm (6.3.0.355)
    nio4r (2.3.1)
    nokogiri (1.10.3)
      mini_portile2 (~> 2.4.0)
    nokogumbo (2.0.1)
      nokogiri (~> 1.8, >= 1.8.4)
    notiffany (0.1.1)
      nenv (~> 0.1)
      shellany (~> 0.0)
    onebox (1.8.87)
      htmlentities (~> 4.3)
      moneta (~> 1.0)
      multi_json (~> 1.11)
      mustache
      nokogiri (~> 1.7)
      sanitize
<<<<<<< HEAD
    pagy (2.1.5)
    parallel (1.14.0)
    parser (2.6.0.0)
=======
    pagy (3.0.0)
    paperclip (6.0.0)
      activemodel (>= 4.2.0)
      activesupport (>= 4.2.0)
      mime-types
      mimemagic (~> 0.3.0)
      terrapin (~> 0.6.0)
    parallel (1.17.0)
    parser (2.6.3.0)
>>>>>>> 80f0e54d
      ast (~> 2.4.0)
    percy-capybara (4.0.0)
    perf_check (0.10.4)
      colorize
      diffy
      rake
    postmark (1.15.0)
      json
    postmark-rails (0.19.0)
      actionmailer (>= 3.0.0)
      postmark (~> 1.15.0)
    powerpack (0.1.2)
    pry (0.12.2)
      coderay (~> 1.1.0)
      method_source (~> 0.9.0)
    pry-byebug (3.7.0)
      byebug (~> 11.0)
      pry (~> 0.10)
    psych (3.1.0)
    public_suffix (3.0.3)
    puma (3.12.1)
    pundit (2.0.1)
      activesupport (>= 3.0.0)
    rack (2.0.7)
    rack-protection (2.0.5)
      rack
    rack-proxy (0.6.5)
      rack
    rack-test (1.1.0)
      rack (>= 1.0, < 3)
    rails (6.0.0.rc1)
      actioncable (= 6.0.0.rc1)
      actionmailbox (= 6.0.0.rc1)
      actionmailer (= 6.0.0.rc1)
      actionpack (= 6.0.0.rc1)
      actiontext (= 6.0.0.rc1)
      actionview (= 6.0.0.rc1)
      activejob (= 6.0.0.rc1)
      activemodel (= 6.0.0.rc1)
      activerecord (= 6.0.0.rc1)
      activestorage (= 6.0.0.rc1)
      activesupport (= 6.0.0.rc1)
      bundler (>= 1.3.0)
      railties (= 6.0.0.rc1)
      sprockets-rails (>= 2.0.0)
    rails-controller-testing (1.0.4)
      actionpack (>= 5.0.1.x)
      actionview (>= 5.0.1.x)
      activesupport (>= 5.0.1.x)
    rails-dom-testing (2.0.3)
      activesupport (>= 4.2.0)
      nokogiri (>= 1.6)
    rails-html-sanitizer (1.0.4)
      loofah (~> 2.2, >= 2.2.2)
    railties (6.0.0.rc1)
      actionpack (= 6.0.0.rc1)
      activesupport (= 6.0.0.rc1)
      method_source
      rake (>= 0.8.7)
      thor (>= 0.20.3, < 2.0)
    rainbow (3.0.0)
    rake (12.3.2)
    rakismet (1.5.4)
    rb-fsevent (0.10.3)
    rb-gravatar (1.0.5)
    rb-inotify (0.10.0)
      ffi (~> 1.0)
    redcarpet (3.4.0)
    redis (4.1.0)
    regexp_parser (1.4.0)
    request_store (1.4.1)
      rack (>= 1.4)
    rinku (2.0.6)
    rspec (3.8.0)
      rspec-core (~> 3.8.0)
      rspec-expectations (~> 3.8.0)
      rspec-mocks (~> 3.8.0)
    rspec-core (3.8.0)
      rspec-support (~> 3.8.0)
    rspec-expectations (3.8.3)
      diff-lcs (>= 1.2.0, < 2.0)
      rspec-support (~> 3.8.0)
    rspec-mocks (3.8.0)
      diff-lcs (>= 1.2.0, < 2.0)
      rspec-support (~> 3.8.0)
    rspec-rails (3.8.2)
      actionpack (>= 3.0)
      activesupport (>= 3.0)
      railties (>= 3.0)
      rspec-core (~> 3.8.0)
      rspec-expectations (~> 3.8.0)
      rspec-mocks (~> 3.8.0)
      rspec-support (~> 3.8.0)
    rspec-support (3.8.0)
    rubocop (0.65.0)
      jaro_winkler (~> 1.5.1)
      parallel (~> 1.10)
      parser (>= 2.5, != 2.5.1.1)
      powerpack (~> 0.1)
      psych (>= 3.1.0)
      rainbow (>= 2.2.2, < 4.0)
      ruby-progressbar (~> 1.7)
      unicode-display_width (~> 1.4.0)
    ruby-audio (1.6.1)
    ruby-mp3info (0.8.10)
    ruby-progressbar (1.10.0)
    ruby-vips (2.0.13)
      ffi (~> 1.9)
    ruby_dep (1.5.0)
    rubyzip (1.2.2)
    s3_direct_upload (0.1.7)
      coffee-rails (>= 3.1)
      jquery-fileupload-rails (~> 0.4.1)
      rails (>= 3.1)
      sass-rails (>= 3.1)
    safe_yaml (1.0.5)
    sanitize (5.0.0)
      crass (~> 1.0.2)
      nokogiri (>= 1.8.0)
      nokogumbo (~> 2.0)
    sass (3.4.25)
    sass-rails (5.0.7)
      railties (>= 4.0.0, < 6)
      sass (~> 3.1)
      sprockets (>= 2.8, < 4.0)
      sprockets-rails (>= 2.0, < 4.0)
      tilt (>= 1.1, < 3)
    sassc (2.0.1)
      ffi (~> 1.9)
      rake
    sassc-rails (2.1.1)
      railties (>= 4.0.0)
      sassc (>= 2.0)
      sprockets (> 3.0)
      sprockets-rails
      tilt
    scrypt (3.0.6)
      ffi-compiler (>= 1.0, < 2.0)
    selenium-webdriver (3.142.0)
      childprocess (>= 0.5, < 2.0)
      rubyzip (~> 1.2, >= 1.2.2)
    shellany (0.0.1)
    sidekiq (5.2.7)
      connection_pool (~> 2.2, >= 2.2.2)
      rack (>= 1.5.0)
      rack-protection (>= 1.5.0)
      redis (>= 3.3.5, < 5)
    sixarm_ruby_unaccent (1.2.0)
    skylight (4.0.0.beta3)
      skylight-core (= 4.0.0.beta3)
    skylight-core (4.0.0.beta3)
      activesupport (>= 4.2.0)
    sometimes (0.0.3)
    sort_alphabetical (1.1.0)
      unicode_utils (>= 1.2.2)
    soundmanager2-rails (2.97.20170601)
    sprockets (3.7.2)
      concurrent-ruby (~> 1.0)
      rack (> 1, < 3)
    sprockets-es6 (0.9.2)
      babel-source (>= 5.8.11)
      babel-transpiler
      sprockets (>= 3.0.0)
    sprockets-rails (3.2.1)
      actionpack (>= 4.0)
      activesupport (>= 4.0)
      sprockets (>= 3.0.0)
    thor (0.20.3)
    thread_safe (0.3.6)
    tilt (2.0.9)
    timeago_js (3.0.2)
    turbolinks (5.2.0)
      turbolinks-source (~> 5.2)
    turbolinks-source (5.2.0)
    tzinfo (1.2.5)
      thread_safe (~> 0.1)
    uglifier (4.1.20)
      execjs (>= 0.3.0, < 3)
    unicode-display_width (1.4.1)
    unicode_utils (1.4.0)
    webmock (3.5.1)
      addressable (>= 2.3.6)
      crack (>= 0.3.2)
      hashdiff
    webpacker (4.0.2)
      activesupport (>= 4.2)
      rack-proxy (>= 0.6.1)
      railties (>= 4.2)
    websocket-driver (0.7.0)
      websocket-extensions (>= 0.1.0)
    websocket-extensions (0.1.3)
    xpath (3.2.0)
      nokogiri (~> 1.8)
    yui-compressor (0.12.0)
    zeitwerk (2.1.6)

PLATFORMS
  ruby

DEPENDENCIES
  acts_as_list
  annotate
  authlogic
  awesome_print
  aws-sdk-cloudfront
  aws-sdk-s3
  bugsnag
  capybara
  chromedriver-helper
  coffee-rails!
  compass-rails
  country_select
  dalli
  dynamic_form
  font-awesome-sass
  geokit
  greenfield!
  guard
  guard-rspec
  has_permalink
  http-2
  image_processing
  invisible_captcha
  jquery-fileupload-rails
  jquery-rails
  jquery-ui-rails
  listen
  local_time
  mime-types
  mysql2
  newrelic_rpm
  pagy
  percy-capybara
  perf_check
  postmark-rails
  pry
  pry-byebug
  puma
  rails (~> 6.0.0.rc1)
  rails-controller-testing
  rakismet
  rb-fsevent
  redcarpet
  request_store
  rspec-mocks
  rspec-rails
  rubocop (~> 0.65.0)
  ruby-audio
  ruby-mp3info
  rubyzip
  s3_direct_upload
  sass-rails
  scrypt
  selenium-webdriver
  sidekiq
  skylight (>= 4.0.0.beta)
  sometimes
  soundmanager2-rails
  thredded!
  turbolinks
  uglifier
  webmock
  webpacker (>= 4.0.x)
  yui-compressor

BUNDLED WITH
   1.17.2<|MERGE_RESOLUTION|>--- conflicted
+++ resolved
@@ -318,21 +318,9 @@
       mustache
       nokogiri (~> 1.7)
       sanitize
-<<<<<<< HEAD
-    pagy (2.1.5)
-    parallel (1.14.0)
-    parser (2.6.0.0)
-=======
     pagy (3.0.0)
-    paperclip (6.0.0)
-      activemodel (>= 4.2.0)
-      activesupport (>= 4.2.0)
-      mime-types
-      mimemagic (~> 0.3.0)
-      terrapin (~> 0.6.0)
     parallel (1.17.0)
     parser (2.6.3.0)
->>>>>>> 80f0e54d
       ast (~> 2.4.0)
     percy-capybara (4.0.0)
     perf_check (0.10.4)
