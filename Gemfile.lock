--- conflicted
+++ resolved
@@ -239,14 +239,10 @@
     i18n (1.6.0)
       concurrent-ruby (~> 1.0)
     i18n_data (0.8.0)
-<<<<<<< HEAD
-    inline_svg (1.4.0)
-=======
     image_processing (1.9.0)
       mini_magick (>= 4.9.3, < 5)
       ruby-vips (>= 2.0.13, < 3)
     inline_svg (1.3.1)
->>>>>>> eb87bdc0
       activesupport (>= 3.0)
       nokogiri (>= 1.6)
     invisible_captcha (0.12.0)
