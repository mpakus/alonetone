--- conflicted
+++ resolved
@@ -274,13 +274,9 @@
       rack (>= 1.2.0)
     rack-protection (2.0.1)
       rack
-<<<<<<< HEAD
     rack-proxy (0.6.4)
       rack
-    rack-test (0.8.3)
-=======
     rack-test (1.0.0)
->>>>>>> 831addbb
       rack (>= 1.0, < 3)
     rails (5.2.0)
       actioncable (= 5.2.0)
@@ -438,7 +434,7 @@
     uglifier (4.0.2)
       execjs (>= 0.3.0, < 3)
     unicode_utils (1.4.0)
-    webpacker (3.4.1)
+    webpacker (3.4.3)
       activesupport (>= 4.2)
       rack-proxy (>= 0.6.1)
       railties (>= 4.2)
