--- conflicted
+++ resolved
@@ -10,11 +10,7 @@
 #
 # It's strongly recommended that you check this file into your version control system.
 
-<<<<<<< HEAD
 ActiveRecord::Schema.define(version: 2018_11_07_201913) do
-=======
-ActiveRecord::Schema.define(version: 2018_11_06_233316) do
->>>>>>> 6e2c68a6
 
   create_table "assets", id: :integer, options: "ENGINE=InnoDB DEFAULT CHARSET=utf8 COLLATE=utf8_unicode_ci", force: :cascade do |t|
     t.string "mp3_content_type"
