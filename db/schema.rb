# This file is auto-generated from the current state of the database. Instead
# of editing this file, please use the migrations feature of Active Record to
# incrementally modify your database, and then regenerate this schema definition.
#
# Note that this schema.rb definition is the authoritative source for your
# database schema. If you need to create the application database on another
# system, you should be using db:schema:load, not running all the migrations
# from scratch. The latter is a flawed and unsustainable approach (the more migrations
# you'll amass, the slower it'll run and the greater likelihood for issues).
#
# It's strongly recommended that you check this file into your version control system.

ActiveRecord::Schema.define(version: 2019_02_10_014509) do

  create_table "active_storage_attachments", options: "ENGINE=InnoDB DEFAULT CHARSET=utf8mb4 COLLATE=utf8mb4_unicode_ci", force: :cascade do |t|
    t.string "name", null: false
    t.string "record_type", null: false
    t.bigint "record_id", null: false
    t.bigint "blob_id", null: false
    t.datetime "created_at", null: false
    t.index ["blob_id"], name: "index_active_storage_attachments_on_blob_id"
    t.index ["record_type", "record_id", "name", "blob_id"], name: "index_active_storage_attachments_uniqueness", unique: true
  end

  create_table "active_storage_blobs", options: "ENGINE=InnoDB DEFAULT CHARSET=utf8mb4 COLLATE=utf8mb4_unicode_ci", force: :cascade do |t|
    t.string "key", null: false
    t.string "filename", null: false
    t.string "content_type"
    t.text "metadata", limit: 16777215
    t.bigint "byte_size", null: false
    t.string "checksum", null: false
    t.datetime "created_at", null: false
    t.index ["key"], name: "index_active_storage_blobs_on_key", unique: true
  end

  create_table "assets", id: :integer, options: "ENGINE=InnoDB DEFAULT CHARSET=utf8mb4 COLLATE=utf8mb4_unicode_ci", force: :cascade do |t|
    t.string "mp3_content_type"
    t.string "mp3_file_name"
    t.integer "mp3_file_size"
    t.datetime "created_at"
    t.string "title"
    t.integer "thumbnails_count", default: 0
    t.integer "user_id"
    t.integer "length"
    t.string "album"
    t.string "permalink"
    t.integer "samplerate"
    t.integer "bitrate"
    t.string "genre"
    t.string "artist"
    t.integer "listens_count", default: 0
    t.text "description", limit: 4294967295
    t.text "credits", limit: 4294967295
    t.string "youtube_embed"
    t.float "hotness"
    t.integer "favorites_count", default: 0
    t.text "lyrics", limit: 4294967295
    t.text "description_html", limit: 4294967295
    t.float "listens_per_week"
    t.integer "comments_count", default: 0
    t.datetime "updated_at"
    t.text "waveform", limit: 4294967295
    t.boolean "private", default: false, null: false
    t.integer "id3_track_num", default: 1
    t.boolean "is_spam", default: false
    t.datetime "deleted_at"
    t.index ["deleted_at"], name: "index_assets_on_deleted_at"
    t.index ["hotness"], name: "index_assets_on_hotness"
    t.index ["permalink"], name: "index_assets_on_permalink"
    t.index ["updated_at"], name: "index_assets_on_updated_at"
    t.index ["user_id", "listens_per_week"], name: "index_assets_on_user_id_and_listens_per_day"
    t.index ["user_id"], name: "index_assets_on_user_id"
  end

  create_table "audio_features", options: "ENGINE=InnoDB DEFAULT CHARSET=utf8mb4 COLLATE=utf8mb4_unicode_ci", force: :cascade do |t|
    t.bigint "asset_id"
    t.text "waveform", limit: 4294967295
    t.datetime "created_at", null: false
    t.datetime "updated_at", null: false
    t.index ["asset_id"], name: "index_audio_features_on_asset_id"
  end

  create_table "comments", id: :integer, options: "ENGINE=InnoDB DEFAULT CHARSET=utf8mb4 COLLATE=utf8mb4_unicode_ci", force: :cascade do |t|
    t.string "commentable_type"
    t.integer "commentable_id"
    t.text "body", limit: 16777215
    t.datetime "created_at"
    t.datetime "updated_at"
    t.integer "commenter_id"
    t.integer "user_id"
    t.string "remote_ip"
    t.string "user_agent"
    t.string "referrer"
    t.boolean "is_spam", default: false
    t.boolean "private", default: false
    t.text "body_html", limit: 16777215
    t.index ["commentable_id"], name: "index_comments_on_commentable_id"
    t.index ["commentable_type", "is_spam", "private"], name: "index_comments_on_commentable_type_and_is_spam_and_private"
    t.index ["commenter_id"], name: "index_comments_on_commenter_id"
    t.index ["user_id", "commentable_type", "is_spam", "private"], name: "by_user_id_type_spam_private"
  end

  create_table "featured_tracks", id: :integer, options: "ENGINE=InnoDB DEFAULT CHARSET=utf8mb4 COLLATE=utf8mb4_unicode_ci", force: :cascade do |t|
    t.integer "position", default: 1
    t.integer "feature_id"
    t.integer "asset_id"
    t.datetime "created_at"
    t.datetime "updated_at"
  end

  create_table "features", id: :integer, options: "ENGINE=InnoDB DEFAULT CHARSET=utf8mb4 COLLATE=utf8mb4_unicode_ci", force: :cascade do |t|
    t.integer "featured_user_id"
    t.integer "writer_id"
    t.integer "views_count", default: 0
    t.text "body", limit: 16777215
    t.text "teaser_text", limit: 16777215
    t.boolean "published", default: false
    t.boolean "published_at"
    t.boolean "datetime"
    t.string "permalink"
    t.datetime "created_at"
    t.datetime "updated_at"
  end

  create_table "followings", id: :integer, options: "ENGINE=InnoDB DEFAULT CHARSET=utf8mb4 COLLATE=utf8mb4_unicode_ci", force: :cascade do |t|
    t.integer "user_id"
    t.integer "follower_id"
    t.datetime "created_at"
    t.datetime "updated_at"
    t.index ["follower_id"], name: "index_followings_on_follower_id"
    t.index ["user_id"], name: "index_followings_on_user_id"
  end

  create_table "forums", id: :integer, options: "ENGINE=InnoDB DEFAULT CHARSET=utf8mb4 COLLATE=utf8mb4_unicode_ci", force: :cascade do |t|
    t.integer "site_id"
    t.string "name"
    t.string "description"
    t.integer "topics_count", default: 0
    t.integer "posts_count", default: 0
    t.integer "position", default: 1
    t.text "description_html", limit: 16777215
    t.string "state", default: "public"
    t.string "permalink"
    t.index ["permalink"], name: "index_forums_on_permalink"
    t.index ["position"], name: "index_forums_on_position"
  end

  create_table "friendly_id_slugs", options: "ENGINE=InnoDB DEFAULT CHARSET=utf8mb4 COLLATE=utf8mb4_unicode_ci", force: :cascade do |t|
    t.string "slug", limit: 191, null: false
    t.integer "sluggable_id", null: false
    t.string "sluggable_type", limit: 50
    t.string "scope", limit: 191
    t.datetime "created_at", null: false
    t.index ["slug", "sluggable_type", "scope"], name: "index_friendly_id_slugs_on_slug_and_sluggable_type_and_scope", unique: true
    t.index ["slug", "sluggable_type"], name: "index_friendly_id_slugs_on_slug_and_sluggable_type"
    t.index ["sluggable_id"], name: "index_friendly_id_slugs_on_sluggable_id"
    t.index ["sluggable_type"], name: "index_friendly_id_slugs_on_sluggable_type"
  end

  create_table "greenfield_attached_assets", id: :integer, options: "ENGINE=InnoDB DEFAULT CHARSET=utf8mb4 COLLATE=utf8mb4_unicode_ci", force: :cascade do |t|
    t.integer "post_id"
    t.string "mp3_file_name"
    t.string "mp3_content_type"
    t.integer "mp3_file_size"
    t.datetime "mp3_updated_at"
    t.text "waveform", limit: 4294967295
    t.datetime "created_at"
    t.datetime "updated_at"
    t.integer "length"
  end

  create_table "greenfield_playlist_downloads", id: :integer, options: "ENGINE=InnoDB DEFAULT CHARSET=utf8mb4 COLLATE=utf8mb4_unicode_ci", force: :cascade do |t|
    t.string "title", null: false
    t.integer "playlist_id", null: false
    t.string "s3_path", null: false
    t.string "attachment_file_name"
    t.string "attachment_content_type"
    t.integer "attachment_file_size"
    t.datetime "attachment_updated_at"
    t.integer "serves", default: 0, null: false
  end

  create_table "greenfield_posts", id: :integer, options: "ENGINE=InnoDB DEFAULT CHARSET=utf8mb4 COLLATE=utf8mb4_unicode_ci", force: :cascade do |t|
    t.integer "asset_id"
    t.text "body", limit: 16777215
    t.datetime "created_at"
    t.datetime "updated_at"
  end

  create_table "groups", id: :integer, options: "ENGINE=InnoDB DEFAULT CHARSET=utf8mb4 COLLATE=utf8mb4_unicode_ci", force: :cascade do |t|
    t.string "name"
    t.text "description", limit: 16777215
    t.datetime "created_at"
    t.datetime "updated_at"
    t.string "permalink"
  end

  create_table "listens", id: :integer, options: "ENGINE=InnoDB DEFAULT CHARSET=utf8mb4 COLLATE=utf8mb4_unicode_ci", force: :cascade do |t|
    t.integer "asset_id"
    t.datetime "created_at"
    t.datetime "updated_at"
    t.integer "listener_id"
    t.integer "track_owner_id"
    t.string "source"
    t.string "ip"
    t.string "user_agent"
    t.string "city"
    t.string "country"
    t.index ["asset_id"], name: "index_listens_on_asset_id"
    t.index ["created_at"], name: "index_listens_on_created_at"
    t.index ["listener_id"], name: "index_listens_on_listener_id"
    t.index ["track_owner_id", "created_at"], name: "index_listens_on_track_owner_id_and_created_at"
    t.index ["track_owner_id"], name: "index_listens_on_track_owner_id"
  end

  create_table "memberships", id: :integer, options: "ENGINE=InnoDB DEFAULT CHARSET=utf8mb4 COLLATE=utf8mb4_unicode_ci", force: :cascade do |t|
    t.integer "group_id"
    t.integer "user_id"
    t.boolean "admin"
    t.datetime "created_at"
    t.datetime "updated_at"
  end

  create_table "pics", id: :integer, options: "ENGINE=InnoDB DEFAULT CHARSET=utf8mb4 COLLATE=utf8mb4_unicode_ci", force: :cascade do |t|
    t.integer "pic_file_size"
    t.string "pic_content_type"
    t.string "pic_file_name"
    t.integer "parent_id"
    t.datetime "created_at"
    t.datetime "updated_at"
    t.string "picable_type"
    t.integer "picable_id"
    t.index ["picable_id", "picable_type"], name: "index_pics_on_picable_id_and_picable_type"
  end

  create_table "playlists", id: :integer, options: "ENGINE=InnoDB DEFAULT CHARSET=utf8mb4 COLLATE=utf8mb4_unicode_ci", force: :cascade do |t|
    t.string "title"
    t.text "description", limit: 4294967295
    t.string "image"
    t.integer "user_id"
    t.datetime "created_at"
    t.datetime "updated_at"
    t.integer "pic_id"
    t.string "permalink"
    t.integer "tracks_count", default: 0
    t.boolean "is_mix"
    t.boolean "private"
    t.boolean "is_favorite", default: false
    t.string "year"
    t.integer "position", default: 1
    t.string "link1"
    t.string "link2"
    t.string "link3"
    t.text "credits", limit: 4294967295
    t.boolean "has_details", default: false
    t.string "theme"
    t.datetime "published_at"
    t.index ["permalink"], name: "index_playlists_on_permalink"
    t.index ["position"], name: "index_playlists_on_position"
    t.index ["user_id"], name: "index_playlists_on_user_id"
  end

  create_table "posts", id: :integer, options: "ENGINE=InnoDB DEFAULT CHARSET=utf8mb4 COLLATE=utf8mb4_unicode_ci", force: :cascade do |t|
    t.integer "user_id"
    t.integer "topic_id"
    t.text "body", limit: 16777215
    t.datetime "created_at"
    t.datetime "updated_at"
    t.integer "forum_id"
    t.text "body_html", limit: 16777215
    t.boolean "is_spam", default: false
    t.float "spaminess"
    t.string "signature"
    t.index ["is_spam"], name: "index_posts_on_is_spam"
  end

  create_table "profiles", options: "ENGINE=InnoDB DEFAULT CHARSET=utf8mb4 COLLATE=utf8mb4_unicode_ci", force: :cascade do |t|
    t.integer "user_id"
    t.text "bio", limit: 16777215
    t.string "city"
    t.string "country"
    t.string "apple"
    t.string "twitter"
    t.string "spotify"
    t.string "bandcamp"
    t.string "instagram"
    t.string "website"
    t.string "user_agent"
    t.datetime "updated_at"
    t.index ["user_id"], name: "index_profiles_on_user_id"
  end

  create_table "thredded_categories", options: "ENGINE=InnoDB DEFAULT CHARSET=utf8mb4 COLLATE=utf8mb4_unicode_ci", force: :cascade do |t|
    t.bigint "messageboard_id", null: false
    t.text "name", limit: 16777215, null: false
    t.text "description", limit: 16777215
    t.datetime "created_at", null: false
    t.datetime "updated_at", null: false
    t.text "slug", limit: 16777215, null: false
    t.index ["messageboard_id", "slug"], name: "index_thredded_categories_on_messageboard_id_and_slug", unique: true, length: { slug: 191 }
    t.index ["messageboard_id"], name: "index_thredded_categories_on_messageboard_id"
    t.index ["name"], name: "thredded_categories_name_ci", length: 191
  end

  create_table "thredded_messageboard_groups", options: "ENGINE=InnoDB DEFAULT CHARSET=utf8mb4 COLLATE=utf8mb4_unicode_ci", force: :cascade do |t|
    t.string "name"
    t.integer "position", null: false
    t.datetime "created_at", null: false
    t.datetime "updated_at", null: false
  end

  create_table "thredded_messageboard_notifications_for_followed_topics", options: "ENGINE=InnoDB DEFAULT CHARSET=utf8mb4 COLLATE=utf8mb4_unicode_ci", force: :cascade do |t|
    t.integer "user_id", null: false
    t.integer "messageboard_id", null: false
    t.string "notifier_key", limit: 90, null: false
    t.boolean "enabled", default: true, null: false
    t.index ["user_id", "messageboard_id", "notifier_key"], name: "thredded_messageboard_notifications_for_followed_topics_unique", unique: true
  end

  create_table "thredded_messageboard_users", options: "ENGINE=InnoDB DEFAULT CHARSET=utf8mb4 COLLATE=utf8mb4_unicode_ci", force: :cascade do |t|
    t.bigint "thredded_user_detail_id", null: false
    t.bigint "thredded_messageboard_id", null: false
    t.datetime "last_seen_at", null: false
    t.index ["thredded_messageboard_id", "last_seen_at"], name: "index_thredded_messageboard_users_for_recently_active"
    t.index ["thredded_messageboard_id", "thredded_user_detail_id"], name: "index_thredded_messageboard_users_primary", unique: true
    t.index ["thredded_messageboard_id"], name: "index_thredded_messageboard_users_on_thredded_messageboard_id"
    t.index ["thredded_user_detail_id"], name: "index_thredded_messageboard_users_on_thredded_user_detail_id"
  end

  create_table "thredded_messageboards", options: "ENGINE=InnoDB DEFAULT CHARSET=utf8mb4 COLLATE=utf8mb4_unicode_ci", force: :cascade do |t|
    t.text "name", limit: 16777215, null: false
    t.text "slug", limit: 16777215
    t.text "description", limit: 16777215
    t.integer "topics_count", default: 0
    t.integer "posts_count", default: 0
    t.integer "position", null: false
    t.bigint "last_topic_id"
    t.bigint "messageboard_group_id"
    t.boolean "locked", default: false, null: false
    t.datetime "created_at", null: false
    t.datetime "updated_at", null: false
    t.index ["last_topic_id"], name: "index_thredded_messageboards_on_last_topic_id"
    t.index ["messageboard_group_id"], name: "index_thredded_messageboards_on_messageboard_group_id"
    t.index ["slug"], name: "index_thredded_messageboards_on_slug", unique: true, length: 191
  end

  create_table "thredded_notifications_for_followed_topics", options: "ENGINE=InnoDB DEFAULT CHARSET=utf8mb4 COLLATE=utf8mb4_unicode_ci", force: :cascade do |t|
    t.integer "user_id", null: false
    t.string "notifier_key", limit: 90, null: false
    t.boolean "enabled", default: true, null: false
    t.index ["user_id", "notifier_key"], name: "thredded_notifications_for_followed_topics_unique", unique: true
  end

  create_table "thredded_notifications_for_private_topics", options: "ENGINE=InnoDB DEFAULT CHARSET=utf8mb4 COLLATE=utf8mb4_unicode_ci", force: :cascade do |t|
    t.integer "user_id", null: false
    t.string "notifier_key", limit: 90, null: false
    t.boolean "enabled", default: true, null: false
    t.index ["user_id", "notifier_key"], name: "thredded_notifications_for_private_topics_unique", unique: true
  end

  create_table "thredded_post_moderation_records", options: "ENGINE=InnoDB DEFAULT CHARSET=utf8mb4 COLLATE=utf8mb4_unicode_ci", force: :cascade do |t|
    t.bigint "post_id"
    t.bigint "messageboard_id"
    t.text "post_content", limit: 16777215
    t.bigint "post_user_id"
    t.text "post_user_name", limit: 16777215
    t.bigint "moderator_id"
    t.integer "moderation_state", null: false
    t.integer "previous_moderation_state", null: false
    t.timestamp "created_at", default: -> { "CURRENT_TIMESTAMP" }, null: false
    t.index ["messageboard_id", "created_at"], name: "index_thredded_moderation_records_for_display"
    t.index ["messageboard_id"], name: "index_thredded_post_moderation_records_on_messageboard_id"
    t.index ["moderator_id"], name: "index_thredded_post_moderation_records_on_moderator_id"
    t.index ["post_id"], name: "index_thredded_post_moderation_records_on_post_id"
    t.index ["post_user_id"], name: "index_thredded_post_moderation_records_on_post_user_id"
  end

  create_table "thredded_post_notifications", options: "ENGINE=InnoDB DEFAULT CHARSET=utf8mb4 COLLATE=utf8mb4_unicode_ci", force: :cascade do |t|
    t.string "email", limit: 191, null: false
    t.bigint "post_id", null: false
    t.datetime "created_at", null: false
    t.datetime "updated_at", null: false
    t.string "post_type", limit: 191
    t.index ["post_id", "post_type"], name: "index_thredded_post_notifications_on_post"
    t.index ["post_id"], name: "index_thredded_post_notifications_on_post_id"
  end

  create_table "thredded_posts", options: "ENGINE=InnoDB DEFAULT CHARSET=utf8mb4 COLLATE=utf8mb4_unicode_ci", force: :cascade do |t|
    t.integer "user_id"
    t.text "content", limit: 16777215
    t.string "source", limit: 191, default: "web"
    t.bigint "postable_id", null: false
    t.bigint "messageboard_id", null: false
    t.integer "moderation_state", null: false
    t.datetime "created_at", null: false
    t.datetime "updated_at", null: false
    t.index ["content"], name: "thredded_posts_content_fts", type: :fulltext
    t.index ["messageboard_id"], name: "index_thredded_posts_on_messageboard_id"
    t.index ["moderation_state", "updated_at"], name: "index_thredded_posts_for_display"
    t.index ["postable_id"], name: "index_thredded_posts_on_postable_id"
    t.index ["postable_id"], name: "index_thredded_posts_on_postable_id_and_postable_type"
    t.index ["user_id"], name: "index_thredded_posts_on_user_id"
  end

  create_table "thredded_private_posts", options: "ENGINE=InnoDB DEFAULT CHARSET=utf8mb4 COLLATE=utf8mb4_unicode_ci", force: :cascade do |t|
    t.bigint "user_id"
    t.text "content", limit: 16777215
    t.bigint "postable_id", null: false
    t.datetime "created_at", null: false
    t.datetime "updated_at", null: false
    t.index ["postable_id", "created_at"], name: "index_thredded_private_posts_on_postable_id_and_created_at"
    t.index ["postable_id"], name: "index_thredded_private_posts_on_postable_id"
    t.index ["user_id"], name: "index_thredded_private_posts_on_user_id"
  end

  create_table "thredded_private_topics", options: "ENGINE=InnoDB DEFAULT CHARSET=utf8mb4 COLLATE=utf8mb4_unicode_ci", force: :cascade do |t|
    t.bigint "user_id"
    t.bigint "last_user_id"
    t.text "title", limit: 16777215, null: false
    t.text "slug", limit: 16777215, null: false
    t.integer "posts_count", default: 0
    t.string "hash_id", limit: 20, null: false
    t.datetime "last_post_at"
    t.datetime "created_at", null: false
    t.datetime "updated_at", null: false
    t.index ["hash_id"], name: "index_thredded_private_topics_on_hash_id"
    t.index ["last_post_at"], name: "index_thredded_private_topics_on_last_post_at"
    t.index ["last_user_id"], name: "index_thredded_private_topics_on_last_user_id"
    t.index ["slug"], name: "index_thredded_private_topics_on_slug", unique: true, length: 191
    t.index ["user_id"], name: "index_thredded_private_topics_on_user_id"
  end

  create_table "thredded_private_users", options: "ENGINE=InnoDB DEFAULT CHARSET=utf8mb4 COLLATE=utf8mb4_unicode_ci", force: :cascade do |t|
    t.bigint "private_topic_id"
    t.bigint "user_id"
    t.datetime "created_at", null: false
    t.datetime "updated_at", null: false
    t.index ["private_topic_id"], name: "index_thredded_private_users_on_private_topic_id"
    t.index ["user_id"], name: "index_thredded_private_users_on_user_id"
  end

  create_table "thredded_topic_categories", options: "ENGINE=InnoDB DEFAULT CHARSET=utf8mb4 COLLATE=utf8mb4_unicode_ci", force: :cascade do |t|
    t.bigint "topic_id", null: false
    t.bigint "category_id", null: false
    t.index ["category_id"], name: "index_thredded_topic_categories_on_category_id"
    t.index ["topic_id"], name: "index_thredded_topic_categories_on_topic_id"
  end

  create_table "thredded_topics", options: "ENGINE=InnoDB DEFAULT CHARSET=utf8mb4 COLLATE=utf8mb4_unicode_ci", force: :cascade do |t|
    t.bigint "user_id"
    t.bigint "last_user_id"
    t.text "title", limit: 16777215, null: false
    t.string "slug", limit: 191, null: false
    t.bigint "messageboard_id", null: false
    t.integer "posts_count", default: 0, null: false
    t.boolean "sticky", default: false, null: false
    t.boolean "locked", default: false, null: false
    t.string "hash_id", limit: 20, null: false
    t.integer "moderation_state", null: false
    t.datetime "last_post_at"
    t.datetime "created_at", null: false
    t.datetime "updated_at", null: false
    t.index ["hash_id"], name: "index_thredded_topics_on_hash_id"
    t.index ["last_post_at"], name: "index_thredded_topics_on_last_post_at"
    t.index ["last_user_id"], name: "index_thredded_topics_on_last_user_id"
    t.index ["messageboard_id", "slug"], name: "index_thredded_topics_on_messageboard_id_and_slug", unique: true
    t.index ["messageboard_id"], name: "index_thredded_topics_on_messageboard_id"
    t.index ["moderation_state", "sticky", "updated_at"], name: "index_thredded_topics_for_display"
    t.index ["slug"], name: "index_thredded_topics_on_slug", unique: true
    t.index ["title"], name: "thredded_topics_title_fts", type: :fulltext
    t.index ["user_id"], name: "index_thredded_topics_on_user_id"
  end

  create_table "thredded_user_details", options: "ENGINE=InnoDB DEFAULT CHARSET=utf8mb4 COLLATE=utf8mb4_unicode_ci", force: :cascade do |t|
    t.bigint "user_id", null: false
    t.datetime "latest_activity_at"
    t.integer "posts_count", default: 0
    t.integer "topics_count", default: 0
    t.datetime "last_seen_at"
    t.integer "moderation_state", default: 0, null: false
    t.timestamp "moderation_state_changed_at"
    t.datetime "created_at", null: false
    t.datetime "updated_at", null: false
    t.index ["latest_activity_at"], name: "index_thredded_user_details_on_latest_activity_at"
    t.index ["moderation_state", "moderation_state_changed_at"], name: "index_thredded_user_details_for_moderations"
    t.index ["user_id"], name: "index_thredded_user_details_on_user_id"
  end

  create_table "thredded_user_messageboard_preferences", options: "ENGINE=InnoDB DEFAULT CHARSET=utf8mb4 COLLATE=utf8mb4_unicode_ci", force: :cascade do |t|
    t.bigint "user_id", null: false
    t.bigint "messageboard_id", null: false
    t.boolean "follow_topics_on_mention", default: true, null: false
    t.boolean "auto_follow_topics", default: false, null: false
    t.datetime "created_at", null: false
    t.datetime "updated_at", null: false
    t.index ["messageboard_id"], name: "index_thredded_user_messageboard_preferences_on_messageboard_id"
    t.index ["user_id", "messageboard_id"], name: "thredded_user_messageboard_preferences_user_id_messageboard_id", unique: true
    t.index ["user_id"], name: "index_thredded_user_messageboard_preferences_on_user_id"
  end

  create_table "thredded_user_post_notifications", options: "ENGINE=InnoDB DEFAULT CHARSET=utf8mb4 COLLATE=utf8mb4_unicode_ci", force: :cascade do |t|
    t.integer "user_id", null: false
    t.bigint "post_id", null: false
    t.datetime "notified_at", null: false
    t.index ["post_id"], name: "index_thredded_user_post_notifications_on_post_id"
    t.index ["user_id", "post_id"], name: "index_thredded_user_post_notifications_on_user_id_and_post_id", unique: true
  end

  create_table "thredded_user_preferences", options: "ENGINE=InnoDB DEFAULT CHARSET=utf8mb4 COLLATE=utf8mb4_unicode_ci", force: :cascade do |t|
    t.bigint "user_id", null: false
    t.boolean "follow_topics_on_mention", default: true, null: false
    t.boolean "auto_follow_topics", default: false, null: false
    t.datetime "created_at", null: false
    t.datetime "updated_at", null: false
    t.index ["user_id"], name: "index_thredded_user_preferences_on_user_id"
  end

  create_table "thredded_user_private_topic_read_states", options: "ENGINE=InnoDB DEFAULT CHARSET=utf8mb4 COLLATE=utf8mb4_unicode_ci", force: :cascade do |t|
    t.bigint "user_id", null: false
    t.integer "postable_id", null: false
    t.timestamp "read_at", default: -> { "CURRENT_TIMESTAMP" }, null: false
    t.integer "unread_posts_count", default: 0, null: false
    t.integer "read_posts_count", default: 0, null: false
    t.index ["user_id", "postable_id"], name: "thredded_user_private_topic_read_states_user_postable", unique: true
    t.index ["user_id"], name: "index_thredded_user_private_topic_read_states_on_user_id"
  end

  create_table "thredded_user_topic_follows", options: "ENGINE=InnoDB DEFAULT CHARSET=utf8mb4 COLLATE=utf8mb4_unicode_ci", force: :cascade do |t|
    t.bigint "user_id", null: false
    t.integer "topic_id", null: false
    t.datetime "created_at", null: false
    t.integer "reason", limit: 1
    t.index ["user_id", "topic_id"], name: "thredded_user_topic_follows_user_topic", unique: true
    t.index ["user_id"], name: "index_thredded_user_topic_follows_on_user_id"
  end

  create_table "thredded_user_topic_read_states", options: "ENGINE=InnoDB DEFAULT CHARSET=utf8mb4 COLLATE=utf8mb4_unicode_ci", force: :cascade do |t|
    t.bigint "user_id", null: false
    t.integer "postable_id", null: false
    t.timestamp "read_at", default: -> { "CURRENT_TIMESTAMP" }, null: false
    t.integer "unread_posts_count", default: 0, null: false
    t.integer "read_posts_count", default: 0, null: false
    t.bigint "messageboard_id", null: false
    t.index ["messageboard_id"], name: "index_thredded_user_topic_read_states_on_messageboard_id"
    t.index ["user_id", "messageboard_id"], name: "thredded_user_topic_read_states_user_messageboard"
    t.index ["user_id", "postable_id"], name: "thredded_user_topic_read_states_user_postable", unique: true
    t.index ["user_id"], name: "index_thredded_user_topic_read_states_on_user_id"
  end

  create_table "topics", id: :integer, options: "ENGINE=InnoDB DEFAULT CHARSET=utf8mb4 COLLATE=utf8mb4_unicode_ci", force: :cascade do |t|
    t.integer "forum_id"
    t.integer "user_id"
    t.string "title"
    t.datetime "created_at"
    t.datetime "updated_at"
    t.integer "hits", default: 0
    t.integer "sticky", default: 0
    t.integer "posts_count", default: 0
    t.boolean "locked", default: false
    t.integer "last_post_id"
    t.datetime "last_updated_at"
    t.integer "last_user_id"
    t.integer "site_id"
    t.string "permalink"
    t.boolean "spam", default: false
    t.float "spaminess"
    t.string "signature"
    t.index ["forum_id", "permalink"], name: "index_topics_on_forum_id_and_permalink"
    t.index ["last_updated_at", "forum_id"], name: "index_topics_on_forum_id_and_last_updated_at"
    t.index ["sticky", "last_updated_at", "forum_id"], name: "index_topics_on_sticky_and_last_updated_at"
  end

  create_table "tracks", id: :integer, options: "ENGINE=InnoDB DEFAULT CHARSET=utf8mb4 COLLATE=utf8mb4_unicode_ci", force: :cascade do |t|
    t.integer "playlist_id"
    t.integer "asset_id"
    t.integer "position", default: 1
    t.datetime "created_at"
    t.datetime "updated_at"
    t.boolean "is_favorite", default: false
    t.integer "user_id"
    t.index ["asset_id"], name: "index_tracks_on_asset_id"
    t.index ["is_favorite"], name: "index_tracks_on_is_favorite"
    t.index ["playlist_id"], name: "index_tracks_on_playlist_id"
    t.index ["user_id"], name: "index_tracks_on_user_id"
  end

  create_table "updates", id: :integer, options: "ENGINE=InnoDB DEFAULT CHARSET=utf8mb4 COLLATE=utf8mb4_unicode_ci", force: :cascade do |t|
    t.string "title"
    t.text "content", limit: 16777215
    t.datetime "created_at"
    t.datetime "updated_at"
    t.integer "revision"
    t.text "content_html", limit: 16777215
    t.string "permalink"
  end

  create_table "user_reports", id: :integer, options: "ENGINE=InnoDB DEFAULT CHARSET=utf8mb4 COLLATE=utf8mb4_unicode_ci", force: :cascade do |t|
    t.integer "user_id"
    t.string "category"
    t.text "description", limit: 16777215
    t.string "params"
    t.string "path"
    t.datetime "created_at"
    t.datetime "updated_at"
    t.boolean "spam", default: false
    t.float "spaminess"
    t.string "signature"
    t.text "description_html", limit: 16777215
  end

  create_table "users", id: :integer, options: "ENGINE=InnoDB DEFAULT CHARSET=utf8mb4 COLLATE=utf8mb4_unicode_ci", force: :cascade do |t|
    t.string "login", limit: 40
    t.string "email", limit: 100
    t.string "salt", limit: 128, default: "", null: false
    t.datetime "created_at"
    t.datetime "updated_at"
    t.boolean "admin", default: false
    t.datetime "last_login_at"
    t.string "crypted_password", limit: 128, default: "", null: false
    t.integer "assets_count", default: 0, null: false
    t.string "display_name"
    t.integer "playlists_count", default: 0, null: false
    t.integer "listens_count", default: 0
    t.string "itunes"
    t.integer "comments_count", default: 0
    t.string "last_login_ip"
    t.text "settings", limit: 4294967295
    t.integer "posts_count", default: 0
    t.boolean "moderator", default: false
    t.integer "followers_count", default: 0
    t.integer "login_count", default: 0, null: false
    t.datetime "current_login_at"
    t.string "current_login_ip"
    t.string "persistence_token"
    t.string "perishable_token"
    t.datetime "last_request_at"
    t.integer "bandwidth_used", default: 0
    t.boolean "greenfield_enabled", default: false
    t.boolean "use_old_theme", default: false
<<<<<<< HEAD
    t.datetime "deleted_at"
    t.index ["deleted_at"], name: "index_users_on_deleted_at"
=======
    t.boolean "is_spam", default: false
>>>>>>> e8920ee6
    t.index ["updated_at"], name: "index_users_on_updated_at"
  end

  add_foreign_key "active_storage_attachments", "active_storage_blobs", column: "blob_id"
  add_foreign_key "profiles", "users"
  add_foreign_key "thredded_messageboard_users", "thredded_messageboards"
  add_foreign_key "thredded_messageboard_users", "thredded_user_details"
  add_foreign_key "thredded_user_post_notifications", "thredded_posts", column: "post_id", on_delete: :cascade
  add_foreign_key "thredded_user_post_notifications", "users", on_delete: :cascade
end<|MERGE_RESOLUTION|>--- conflicted
+++ resolved
@@ -637,12 +637,9 @@
     t.integer "bandwidth_used", default: 0
     t.boolean "greenfield_enabled", default: false
     t.boolean "use_old_theme", default: false
-<<<<<<< HEAD
     t.datetime "deleted_at"
     t.index ["deleted_at"], name: "index_users_on_deleted_at"
-=======
     t.boolean "is_spam", default: false
->>>>>>> e8920ee6
     t.index ["updated_at"], name: "index_users_on_updated_at"
   end
 
