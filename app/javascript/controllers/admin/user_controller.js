import { Controller } from 'stimulus'

export default class extends Controller {
<<<<<<< HEAD
  static targets = ['deletedbutton', 'restorebutton', 'deletedvalue', 'spamvalue', 'unspambutton']
=======
  static targets = ['deleteButton', 'restoreButton']
>>>>>>> 08054fd3

  initialize() {
    if (this.data.get('deleted') === 'true') {
      this.showRestoreButton()
    } else {
      this.showDeleteButton()
    }

    if (this.spamvalueTarget.innerHTML == "false") {
      this.hideUnspamButtonTarget()
    }
  }

  showUnspamButtonTarget() {
    this.unspambuttonTarget.style.display = "block"
  }

  hideUnspamButtonTarget() {
    this.unspambuttonTarget.style.display = "none"
  }

  showDeleteButton() {
    this.data.set('deleted', 'false')
    this.element.classList.remove('deleted')
    this.restoreButtonTarget.style.display = 'none'
    this.deleteButtonTarget.style.display = 'block'
  }

  showRestoreButton() {
    this.data.set('deleted', 'true')
    this.element.classList.add('deleted')
    this.restoreButtonTarget.style.display = 'block'
    this.deleteButtonTarget.style.display = 'none'
  }
}<|MERGE_RESOLUTION|>--- conflicted
+++ resolved
@@ -1,11 +1,7 @@
 import { Controller } from 'stimulus'
 
 export default class extends Controller {
-<<<<<<< HEAD
-  static targets = ['deletedbutton', 'restorebutton', 'deletedvalue', 'spamvalue', 'unspambutton']
-=======
-  static targets = ['deleteButton', 'restoreButton']
->>>>>>> 08054fd3
+  static targets = ['deleteButton', 'restoreButton', 'spamvalue', 'unspambutton']
 
   initialize() {
     if (this.data.get('deleted') === 'true') {
