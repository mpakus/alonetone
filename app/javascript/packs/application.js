--- conflicted
+++ resolved
@@ -39,17 +39,12 @@
   document.querySelectorAll('a.track_link').forEach((title) => {
     title.style.width = `${document.querySelector('.asset').clientWidth - 90}px`
   })
-<<<<<<< HEAD
 
   document.querySelectorAll('.tracks_reveal').forEach((reveal) => {
     reveal.style.marginTop = "-" + reveal.offsetHeight.toString() + "px"
   })
   
-  document.querySelectorAll('li a .no_pic').forEach((pic) => {
-=======
-  
   document.querySelectorAll('a .no_pic').forEach((pic) => {
->>>>>>> cfebd9f1
     const title = pic.parentNode.getAttribute('title')  
     if (!pic.hasChildNodes()) {
       pic.append(makeSVGFromTitle(800, title))
