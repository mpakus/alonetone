class Playlist < ActiveRecord::Base
  include SoftDeletion

  acts_as_list scope: :user_id, order: :position

  scope :mixes,            -> { where(is_mix: true) }
  scope :albums,           -> { where(is_mix: false).where(is_favorite: false) }
  scope :favorites,        -> { where(is_favorite: true) }
  scope :only_public,      -> { where(private: false).where(is_favorite: false).where("tracks_count > 1") }
  scope :include_private,  -> { where(is_favorite: false) }
  scope :recent,           -> { order('playlists.created_at DESC')                                                }
  scope :with_pic,         -> { preload(:pic)                                                                     }
  scope :for_home,         -> { select('distinct playlists.user_id, playlists.*').recent.only_public.with_pic.includes(:user) }

  belongs_to :user, counter_cache: true
  has_one  :pic, as: :picable, dependent: :destroy
  has_many :tracks,
     -> { order(:position).includes(asset: :user) },
     dependent: :destroy
  has_many :assets, through: :tracks
  has_many :public_assets,
    -> { where('assets.private = ?', false) },
    through: :tracks, source: :asset

  has_many :greenfield_downloads, class_name: '::Greenfield::PlaylistDownload', dependent: :destroy
  accepts_nested_attributes_for :greenfield_downloads

  validates_presence_of :title, :user_id
  validates_length_of   :title, within: 3..100
  validates_length_of   :year, within: 2..4, allow_blank: true
  validates_length_of   :description, within: 0..2000, allow_blank: true

  has_permalink :title
  before_validation :name_favorites_and_set_permalink, on: :create
  before_update :set_mix_or_album, :check_for_new_permalink, :ensure_private_if_less_than_two_tracks,
    :set_published_at, :notify_followers_if_publishing_album

  enum(
    cover_quality: {
      ancient: 0,
      legacy: 1,
      modern: 2
    },
    _suffix: true
  )

  def to_param
    permalink.to_s
  end

  def type
    is_mix? ? 'mix' : 'album'
  end

  def has_tracks?
    (tracks_count || 0) > 0
  end

  def has_any_links?
    link1.present? || link2.present? || greenfield_downloads.present?
  end

  def is_album_with_only_private_tracks?
    # we only care about completely unpublished albums
    !is_mix? && assets.pluck(:private).uniq == [true]
  end

  def quietly_publish_assets!
    # bypasses the after_create on assets that sends out email
    assets.update_all(private: false)
  end

  def publishing?
    # it's not publishing if someone marked it private and then public again
    private_changed? && (private_was == true) && published_at_was.nil?
  end

  def set_published_at
    published_at = Time.now if publishing?
  end

  def notify_followers
    user.followers.select(&:wants_email?).each do |user|
      AlbumNotificationJob.perform_later(id, user.id)
    end
  end

  def notify_followers_if_publishing_album
    quietly_publish_assets! && notify_followers if publishing? && is_album_with_only_private_tracks?
  end

  def empty?
    !has_tracks?
  end

  def play_time
    total_track_length = tracks.inject(0) do |total, track|
      total += track.asset_length || 0
    end
    Asset.formatted_time(total_track_length)
  end

  # Returns true when the user has a usable avatar.
  def cover_image_present?
    pic.present? && pic.image_present?
  end

  # Generates a URL to playlist's cover with the requested variant. Returns nil when the playlist
  # does not have a usable cover.
  def cover_url(variant:)
    ImageVariant.verify(variant)
    pic&.url(variant: variant)
  end

  def self.latest(limit = 5)
    where('playlists.tracks_count > 0').includes(:user).limit(limit).order('playlists.created_at DESC')
  end

  def ensure_private_if_less_than_two_tracks
    self.private = true if !is_favorite? && (tracks_count < 2)
    true
  end

  # playlist is a mix if there is at least one track with a track from another user
  def set_mix_or_album
    # is this a favorites playlist?
    is_mix = true if is_favorite?
    is_mix = true if tracks.present? && tracks.count > tracks.where('user_id != ?', user.id).count
    true
  end

  # if this is a "favorites" playlist, give it a name/description to match
  def name_favorites_and_set_permalink
    self.title = self.description = user.name + "'s favorite tracks" if is_favorite?
    generate_permalink!
  end

  def check_for_new_permalink
    generate_permalink! if title_changed?
  end
end

# == Schema Information
#
# Table name: playlists
#
<<<<<<< HEAD
#  id           :integer          not null, primary key
#  credits      :text(4294967295)
#  deleted_at   :datetime
#  description  :text(4294967295)
#  has_details  :boolean          default(FALSE)
#  image        :string(255)
#  is_favorite  :boolean          default(FALSE)
#  is_mix       :boolean
#  link1        :string(255)
#  link2        :string(255)
#  link3        :string(255)
#  permalink    :string(255)
#  position     :integer          default(1)
#  private      :boolean
#  published_at :datetime
#  theme        :string(255)
#  title        :string(255)
#  tracks_count :integer          default(0)
#  year         :string(255)
#  created_at   :datetime
#  updated_at   :datetime
#  pic_id       :integer
#  user_id      :integer
=======
#  id            :integer          not null, primary key
#  cover_quality :integer          default("modern")
#  credits       :text(4294967295)
#  description   :text(4294967295)
#  has_details   :boolean          default(FALSE)
#  image         :string(255)
#  is_favorite   :boolean          default(FALSE)
#  is_mix        :boolean
#  link1         :string(255)
#  link2         :string(255)
#  link3         :string(255)
#  permalink     :string(255)
#  position      :integer          default(1)
#  private       :boolean
#  published_at  :datetime
#  theme         :string(255)
#  title         :string(255)
#  tracks_count  :integer          default(0)
#  year          :string(255)
#  created_at    :datetime
#  updated_at    :datetime
#  pic_id        :integer
#  user_id       :integer
>>>>>>> 1d4aa550
#
# Indexes
#
#  index_playlists_on_deleted_at  (deleted_at)
#  index_playlists_on_permalink   (permalink)
#  index_playlists_on_position    (position)
#  index_playlists_on_user_id     (user_id)
#<|MERGE_RESOLUTION|>--- conflicted
+++ resolved
@@ -144,32 +144,8 @@
 #
 # Table name: playlists
 #
-<<<<<<< HEAD
-#  id           :integer          not null, primary key
-#  credits      :text(4294967295)
+#  id            :integer          not null, primary key
 #  deleted_at   :datetime
-#  description  :text(4294967295)
-#  has_details  :boolean          default(FALSE)
-#  image        :string(255)
-#  is_favorite  :boolean          default(FALSE)
-#  is_mix       :boolean
-#  link1        :string(255)
-#  link2        :string(255)
-#  link3        :string(255)
-#  permalink    :string(255)
-#  position     :integer          default(1)
-#  private      :boolean
-#  published_at :datetime
-#  theme        :string(255)
-#  title        :string(255)
-#  tracks_count :integer          default(0)
-#  year         :string(255)
-#  created_at   :datetime
-#  updated_at   :datetime
-#  pic_id       :integer
-#  user_id      :integer
-=======
-#  id            :integer          not null, primary key
 #  cover_quality :integer          default("modern")
 #  credits       :text(4294967295)
 #  description   :text(4294967295)
@@ -192,7 +168,6 @@
 #  updated_at    :datetime
 #  pic_id        :integer
 #  user_id       :integer
->>>>>>> 1d4aa550
 #
 # Indexes
 #
