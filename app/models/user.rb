--- conflicted
+++ resolved
@@ -114,12 +114,11 @@
   # will be removed along with /greenfield
   has_many :greenfield_posts, through: :assets
 
-<<<<<<< HEAD
   include Rakismet::Model
   rakismet_attrs  author: proc { display_name },
                   author_email: proc { email },
                   user_ip: proc { current_login_ip }
-=======
+
   # tokens and activation
   def clear_token!
     update_attribute(:perishable_token, nil)
@@ -136,7 +135,6 @@
   def self.find_by_login_or_email(login)
     User.find_by_login(login) || User.find_by_email(login)
   end
->>>>>>> 58b9fee7
 
   def listened_to_today_ids
     listens.select('listens.asset_id').where(['listens.created_at > ?', 1.day.ago]).pluck(:asset_id)
