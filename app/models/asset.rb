# frozen_string_literal: true

<<<<<<< HEAD
class Asset < ActiveRecord::Base
  acts_as_paranoid

=======
class Asset < ApplicationRecord
>>>>>>> a75aa866
  concerned_with :uploading, :radio, :statistics, :greenfield
  attribute :user_agent, :string

  scope :published,       -> { where(private: false, is_spam: false) }
  scope :not_spam,        -> { where(is_spam: false) }
  scope :recent,          -> { order('assets.id DESC').includes(:user) }
  scope :last_updated,    -> { order('updated_at DESC').first }
  scope :descriptionless, -> { where('description = "" OR description IS NULL').order('created_at DESC').limit(10) }
  scope :random_order,    -> { order("RAND()") }
  scope :favorited,       -> { select('distinct assets.*').includes(:tracks).where('tracks.is_favorite = (?)', true).order('tracks.id DESC') }
  scope :not_current,     ->(id) { where('id != ?', id) }
  scope :for_user,        ->(user_id) { where(user_id: user_id) }
  scope :hottest,         -> { where('hotness > 0').order('hotness DESC') }
  scope :most_commented,  -> { where('comments_count > 0').order('comments_count DESC') }
  scope :most_listened,   -> { where('listens_count > 0').order('listens_count DESC') }

  belongs_to :user, -> { with_deleted }, counter_cache: true
  has_one  :audio_feature
  has_many :tracks
  has_many :playlists, through: :tracks
  has_many :listens,   -> { order('listens.created_at DESC') }
  has_many :comments, as: :commentable

  has_many :listeners,
    -> { distinct.order('listens.created_at DESC') },
    through: :listens

  has_many :favoriters,
    -> { where('tracks.is_favorite' => true).order('tracks.created_at DESC') },
    source: :user,
    through: :tracks

  has_permalink :name, true
  before_update :generate_permalink!, if: :title_changed?
  after_commit :create_waveform, on: :create

  include Rakismet::Model
  rakismet_attrs  author: proc { user.display_name },
                  author_email: proc { user.email },
                  content: proc { description },
                  permalink: proc { full_permalink },
                  user_role: proc { role },
                  comment_type: 'mp3-post' # this can't be "mp3", it calls paperclip

  validates_presence_of :user_id

  # override has_permalink method to ensure we don't get empty permas
  def generate_permalink!
    self.permalink = fix_duplication(normalize(send(generate_from)))
    self.permalink = fix_duplication("untitled") unless permalink.present?
  end

  def self.latest(limit = 10)
    includes(user: :pic).limit(limit).order('assets.id DESC')
  end

  def self.id_not_in(asset_ids)
    if asset_ids.present?
      where("assets.id NOT IN (?)", asset_ids)
    else
      all
    end
  end

  def self.user_id_in(user_ids)
    where("assets.user_id IN (?)", user_ids)
  end

  def self.conditions_by_like(value)
    conditions = ['assets.title', 'assets.description', 'assets.mp3_file_name'].collect do |c|
      "#{c} LIKE " + ActiveRecord::Base.connection.quote("%#{value}%")
    end
    where(conditions.join(" OR "))
  end

  # needed for views in case we've got multiple assets on the same page
  # TODO: this is a view concern, move to helper, or better yet, deal w/it in .js
  def unique_id
    object_id
  end

  # make sure the title is there, and if not, the filename is used...
  def name
    return title.strip if title.present?

    name = File.basename(mp3_file_name.to_s, '.*').humanize
    name.blank? ? 'untitled' : name
  end

  def first_playlist
      Track.where(asset_id: id).first.playlists.first
  rescue StandardError
      nil
  end

  # Helper for rakismet
  def user_ip
    user.current_login_ip
  end

  # allows classes outside Asset to use the same format
  def self.formatted_time(time)
    if time
      min_and_sec = time.divmod(60)
      minutes = min_and_sec[0].to_i.to_s
      seconds = min_and_sec[1].to_i.to_s
      seconds = "0" + seconds if seconds.length == 1
      minutes + ':' + seconds
    else
      "?:??"
    end
  end

  def length
    self.class.formatted_time(self[:length])
  end

  def seconds
    self[:length] # a bit backwards, ain't it?
  end

  def guest_can_comment?
    if user.settings.present? && user.settings['block_guest_comments'].present?
      user.settings['block_guest_comments'] == "false"
    else
      true
    end
  end

  def published?
    !private?
  end

  def publish!
    update(private: false) && notify_followers if private?
  end

  # needed for spam detection
  def full_permalink
    "https://#{hostname}/#{user.login}/tracks/#{permalink}"
  end

  def to_param
    permalink
  end

  def notify_followers
    user.followers.select(&:wants_email?).each do |user|
      AssetNotificationJob.set(wait: 10.minutes).perform_later(asset_ids: id, user_id: user.id)
    end
  end

  def create_waveform
    Greenfield::WaveformExtractJob.perform_later(id)
  end

  def role
    if user.moderator?
      'admin'
    else
      'user'
    end
  end
end

# == Schema Information
#
# Table name: assets
#
#  id               :integer          not null, primary key
#  album            :string(255)
#  artist           :string(255)
#  bitrate          :integer
#  comments_count   :integer          default(0)
#  credits          :text(16777215)
#  deleted_at       :datetime
#  description      :text(16777215)
#  description_html :text(16777215)
#  favorites_count  :integer          default(0)
#  genre            :string(255)
#  hotness          :float(24)
#  id3_track_num    :integer          default(1)
#  is_spam          :boolean          default(FALSE)
#  length           :integer
#  listens_count    :integer          default(0)
#  listens_per_week :float(24)
#  lyrics           :text(4294967295)
#  mp3_content_type :string(255)
#  mp3_file_name    :string(255)
#  mp3_file_size    :integer
#  permalink        :string(255)
#  private          :boolean          default(FALSE), not null
#  samplerate       :integer
#  thumbnails_count :integer          default(0)
#  title            :string(255)
#  waveform         :text(4294967295)
#  youtube_embed    :string(255)
#  created_at       :datetime
#  updated_at       :datetime
#  user_id          :integer
#
# Indexes
#
#  index_assets_on_deleted_at                   (deleted_at)
#  index_assets_on_hotness                      (hotness)
#  index_assets_on_permalink                    (permalink)
#  index_assets_on_updated_at                   (updated_at)
#  index_assets_on_user_id                      (user_id)
#  index_assets_on_user_id_and_listens_per_day  (user_id,listens_per_week)
#<|MERGE_RESOLUTION|>--- conflicted
+++ resolved
@@ -1,12 +1,8 @@
 # frozen_string_literal: true
 
-<<<<<<< HEAD
-class Asset < ActiveRecord::Base
+class Asset < ApplicationRecord
   acts_as_paranoid
 
-=======
-class Asset < ApplicationRecord
->>>>>>> a75aa866
   concerned_with :uploading, :radio, :statistics, :greenfield
   attribute :user_agent, :string
 
