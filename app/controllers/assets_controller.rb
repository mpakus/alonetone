class AssetsController < ApplicationController  
  before_filter :find_user, :except => [:radio]
  before_filter :find_asset, :only => [:show, :edit, :update, :destroy, :stats]
  
  # we check to see if the current_user is authorized based on the asset.user
  before_filter :login_required, :except => [:index, :show, :latest, :radio]
  before_filter :set_user_agent, :find_referer, :prevent_abuse, :only => :show
  
  #rescue_from NoMethodError, :with => :user_not_found
  #rescue_from ActiveRecord::RecordNotFound, :with => :not_found
  
<<<<<<< HEAD
  @@valid_listeners = ['msie','webkit','gecko','mozilla','netscape','itunes','chrome','opera', 'safari']
=======
  @@valid_listeners = ['msie','webkit','gecko','mozilla','netscape','itunes','chrome','opera']
  @@bots = ['bot','spider','baidu']
>>>>>>> 735ac194
  
  # GET /assets
  # GET /assets.xml
  def index
      @page_title = @user.name + "'s uploaded music (mp3)"

      @assets = @user.assets.paginate(:all, 
        :order    => 'created_at DESC', 
        :per_page => 200, 
        :page     => params[:page]
      )

      respond_to do |format|
        format.html # index.rhtml
        format.xml  { render :xml => @assets.to_xml }
        format.rss  { render :xml => @assets.to_xml }
        format.js do  render :update do |page| 
            page.replace 'stash', :partial => "assets"
          end
        end
        format.json do
          render :json => '{ records : ' + @assets.to_json(:methods => [:name, :type, :length], :only => [:id,:name,:listens_count, :description,:permalink,:hotness, :user_id]) + '}'
        end
      end
  end

  def show
    respond_to do |format|
      format.html do
        @assets = [@asset]
        @listens = @asset.listens
        @comments = @asset.comments.public.find_all_by_spam(false)
        @listeners = @asset.listeners.first(5)
        @favoriters = @asset.favoriters
        @page_title = "#{@asset.name} by #{@user.name}"
        @description = @page_title + " - #{@asset[:description]}"
        @single_track = true
      end

      format.mp3 do
        register_listen
        redirect_to @asset.public_mp3
      end
    end
  end

  def hot_track
    respond_to do |format|
      format.mp3 do
        pos = params[:position]
        pos = 1 unless pos && pos.to_i < 25
        @asset = Asset.find(:all, :limit => pos, :order => 'hotness DESC').last
        register_listen
        redirect_to @asset.public_mp3
      end
    end
  end

  # aka home page
  def latest
    respond_to do |wants|
      wants.html do
        @limit = (params[:latest] && params[:latest].to_i < 50) ? params[:latest] : 5
        @page_title = @description = "Latest #{@limit} uploaded mp3s" if params[:latest]
        @assets = Asset.latest(@limit)
        @favorites = Track.favorites.find(:all, :limit => 5)
        @popular = Asset.find(:all, :limit => @limit, :order => 'hotness DESC')
        @comments = Comment.public.find(:all, :limit => 5, :order => 'created_at DESC') unless admin?
        @comments = Comment.include_private.find(:all, :limit => 5, :order => 'created_at DESC') if admin?        
        @playlists = Playlist.public.latest(12)
        @tab = 'home'
        @welcome = true unless logged_in?
        @feature = Feature.published.first
        if logged_in? and current_user.has_followees?
          @followee_tracks = current_user.new_tracks_from_followees(5)
        end
      end
      wants.rss do 
        @assets = Asset.latest(50)
      end
      wants.json do
        @assets = Asset.find(:all, :limit => 5000, :include => :user)
        render :json => @assets.to_json(:only => [:name, :title, :id], :methods => [:name], :include =>{:user => {:only => :name, :method => :name}})
      end
    end
  end
  
  def radio
    params[:source] = (params[:source] || cookies[:radio] || 'latest')
    @channel = params[:source].humanize
    @page_title = "alonetone Radio: #{@channel}" 
    @assets = Asset.radio(params[:source], params, current_user)
    @safari = request.env['HTTP_USER_AGENT'].to_s.include? 'AppleWebKit'
    render :partial => 'assets/asset', :collection => @assets, :layout => false if request.xhr?
  end
  
  def top
    top = (params[:top] && params[:top].to_i < 50) ? params[:top] : 40
    @page_title = "Top #{top} tracks"
    @assets = Asset.find(:all, :limit => top, :order => 'hotness DESC')
    respond_to do |wants|
      wants.html 
      wants.rss
    end
  end
  
  def search
    @assets = Asset.find(:all, :conditions => [ "assets.filename LIKE ? OR assets.title LIKE ?", "%#{params[:search]}%","%#{params[:search]}%"], :limit => 10)
    render :partial => 'results', :layout => false
  end

  # GET /assets/new
  def new
    redirect_to signup_path unless logged_in?
    @tab = 'upload' if current_user == @user
    @asset = Asset.new
  end

  # GET /assets/1;edit
  def edit
    @descriptionless = @user.assets.descriptionless
    @allow_reupload = true
  end

  def mass_edit
    redirect_to_default and return false unless logged_in? and current_user.id == @user.id or admin?
    @descriptionless = @user.assets.descriptionless
    if params[:assets] # expects comma seperated list of ids
      @assets = [@user.assets.find(params[:assets])].flatten
    else
      @assets = @user.assets
    end
  end
  
  def mass_update
    
  end

  # POST /assets
  # POST /assets.xml
  def create
    #collect and prepare
    @assets = []
    params[:asset] ||= {} 
    params[:asset_data] ||= []
    params[:asset].delete(:title) if params[:asset_data].size > 1
        
    params[:asset_data].each do |file|
      unless file.is_a?(String)
        Asset.extract_mp3s(file) do |valid_mp3|
          @assets << current_user.assets.create(params[:asset].merge(:uploaded_data => valid_mp3))
        end
      end
    end

    flashes = ''
    good = false

    @assets.each do |asset|
      # TODO: find a non-hackish way to ensure content_types are only mp3s at this point
      # The problem is a zip can contain a zip, which passes validation
      # Furthermore, if there is an issue with the zip, 
      # the rescue in the Asset model will hand the file back
      # Butt ugly, my friends. 
      if !asset.new_record? 
        flashes += "#{CGI.escapeHTML asset.filename} uploaded!<br/>"
        good = true
      else
        errors = asset.errors.collect{|attr, msg| msg }
        flashes  += "'#{CGI.escapeHTML asset.filename}' failed to upload: <br/>#{errors}<br/>"
      end
    end

    if good 
      flash[:ok] = flashes + "<br/>Now, check the title and add description for your track(s)"
      redirect_to mass_edit_user_tracks_path(current_user, :assets => (@assets.collect(&:id)))
    else
      flash[:error] = if (@assets.size == 0)
        "Oh noes! Either that file was not an mp3, or you might be using Firefox, which currently has a bug under certain conditions. " <<
        "<br/>Try using IE7 / Safari to upload or uploading the mp3(s) as a zip. Worst case: ask for help the forums or email sudara@alonetone.com" 
      else
        flashes
      end
      redirect_to new_user_track_path(current_user)
    end # if good
  end

  # PUT /assets/1
  # PUT /assets/1.xml
  def update
    result =  @asset.update_attributes(params[:asset])
    if request.xhr?
      if result 
        head :ok
      else
        head :bad_request
      end
    else
      if result
        redirect_to user_track_url(@asset.user.login, @asset.permalink) 
      else
        flash[:error] = "There was an issue with updating that track"
        render :action => "edit" 
      end
    end
  end

  # DELETE /assets/1
  # DELETE /assets/1.xml
  def destroy
    @asset.destroy
    flash[:ok] = "We threw the puppy away. No one can listen to it again " << 
                 "(unless you reupload it, of course ;)"
                 
    respond_to do |format|
      format.html { redirect_to user_tracks_url(current_user) }
      format.xml  { head :ok }
    end
  end
  
  def stats
    respond_to do |format|
      format.xml
    end
  end
  
  protected
    
  def not_found
    flash[:error] = "We didn't find that mp3 from #{@user.name}, sorry. Maybe it is here?" 
    redirect_to user_tracks_path(@user) 
  end
  
  def find_referer
    @referer = case params[:referer]
      when 'itunes'   then 'itunes'
      when 'download' then 'download'
      when 'home'     then 'alonetone home'
      when 'facebook' then 'facebook'
      when nil        then 'direct hit'
      when ''         then 'direct hit'
      else request.env['HTTP_REFERER']
    end
  end
  
  def authorized?
    # admin or the owner of the asset can edit/update/delete
    !dangerous_action? || current_user_is_admin_or_owner?(@user) || current_user_is_admin_or_owner?(@asset.user)
  end
  
  def dangerous_action?
    %w(destroy update edit mass_edit new create).include? action_name 
  end
  
  def register_listen
    @asset.listens.create(
      :listener     => current_user || nil, 
      :track_owner  => @asset.user, 
      :source       => @referer, 
      :user_agent   => @agent,
      :ip           => request.remote_ip
    ) unless bot?
  end
  
  def bot?
    return true unless present? request.user_agent 
    not browser? or @@bots.any?{|bot_agent| @agent.include? bot_agent}
  end
  
  def browser?
    @@valid_listeners.any?{|valid_agent| @agent.include? valid_agent} 
  end
  
  def set_user_agent
    @agent = request.user_agent.downcase    
  end
  
  def prevent_abuse
    if bot? 
      Rails.logger.error "BOT LISTEN ATTEMPT FAIL: #{@asset.filename} #{@agent} #{request.remote_ip} #{@referer} User:#{current_user || 0}"
      render(:text => "Denied due to abuse", :status => 403)    
    end
  end
  
  def abuser?
    request.user_agent and request.user_agent.include? 'mp3bot'
  end
end<|MERGE_RESOLUTION|>--- conflicted
+++ resolved
@@ -1,3 +1,4 @@
+
 class AssetsController < ApplicationController  
   before_filter :find_user, :except => [:radio]
   before_filter :find_asset, :only => [:show, :edit, :update, :destroy, :stats]
@@ -9,12 +10,8 @@
   #rescue_from NoMethodError, :with => :user_not_found
   #rescue_from ActiveRecord::RecordNotFound, :with => :not_found
   
-<<<<<<< HEAD
   @@valid_listeners = ['msie','webkit','gecko','mozilla','netscape','itunes','chrome','opera', 'safari']
-=======
-  @@valid_listeners = ['msie','webkit','gecko','mozilla','netscape','itunes','chrome','opera']
   @@bots = ['bot','spider','baidu']
->>>>>>> 735ac194
   
   # GET /assets
   # GET /assets.xml
