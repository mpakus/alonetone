--- conflicted
+++ resolved
@@ -76,13 +76,6 @@
           <div class="created"><%= local_time_ago(asset.created_at) %></div>
 
           <div class="below_description">
-<<<<<<< HEAD
-          <%= link_to user_track_path(asset.user, asset.permalink), title: "#{asset.name} by #{asset.user.name}" do %>
-            <span>View more&hellip;</span>
-          <% end unless @single_track %>
-            <div class="plays"><%= asset.listens_count %></div>
-            <div class="favorite_total">XX</div>
-=======
             <div class="created"><%= local_time_ago(asset.created_at) %></div>
             <div class="plays"><%= asset.listens_count %> <i class="icon_plays">
             <%= render file: svg_path('svg/icon_play_inverted.svg') %>
@@ -97,7 +90,6 @@
             <%= link_to user_track_path(asset.user, asset.permalink), title: "#{asset.name} by #{asset.user.name}" do %>
               <span>View more&hellip;</span>
             <% end unless @single_track %>
->>>>>>> d1a6e19a
           </div>
       </div>
     </div>
