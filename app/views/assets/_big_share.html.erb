--- conflicted
+++ resolved
@@ -14,10 +14,6 @@
     </div>
 
     <div class="static_content">
-<<<<<<< HEAD
-       <%= render :partial => 'add_to_facebook', :object => @asset %>
-=======
        <%= render :partial => 'add_to_facebook', :object => @asset if ALONETONE.enable_facebook %>
->>>>>>> 4094168a
     </div>
 </div>