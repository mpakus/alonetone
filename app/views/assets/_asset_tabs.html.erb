<%= cache( logged_in? ? "tabs#{asset.cache_key}" : "guest_tabs#{asset.cache_key}" ) do %>
<div class="more tabs" style="display:none;">
    <ul>
	  <% if logged_in? || asset.guest_can_comment? %>
      <li><%= link_to 'comment', "#comment_track_#{asset.unique_id}" %> </li>
	  <% end %>
      <li><%= link_to 'about', "#details_track_#{asset.unique_id}" %> </li>
    </ul>
    
    <%= favorite_toggle(asset) %>
		<% if logged_in? || asset.guest_can_comment? %>
	    <div id="comment_track_<%= asset.unique_id %>">
	        <%= render :partial => 'assets/comment', :locals => {:asset => asset} %>
	    </div>
		<% end %>

  	<div id="details_track_<%= asset.unique_id %>">

        <div class="description_panel panel no_border">
            
            <div class='alonetoner'>          
                <%= user_image_link(asset.user, :small)%>
            </div>
            
            <div class="description">
                
                <div class='min_height_40'>
                  <!-- <h3><%= asset.name %></h3> -->
                  
                  <%= markdown( awesome_truncate(asset.description, 300) ) %>

                  <div class="description_more">
                    <%= link_to('(read more)', user_track_path(asset.user, asset.permalink)) if asset.description && asset.description.length > 300 %>
                  </div>

                </div>
            	  
                <div class="stats">
                  Uploaded <strong><%= local_time_ago(asset.created_at) %></strong>,
        	        listened to <strong><%= asset.listens_count %> times</strong>.
        	        <% if asset.comments_count > 0 %>
        	           <br>
                     Commented on <strong><%= pluralize asset.comments_count, 'times' %></strong>.
        	        <% end %>
                  
                  <% if asset.comments_count == 0 && asset.favorites_count > 0 %>
                    <br>
                  <% end %>


        	        <% if asset.favorites_count > 0 %>
                    Favorited by <strong><%= pluralize asset.favorites_count, 'alonetoner' %></strong>.
        	        <% end %>
    	          </div>
    	          
<<<<<<< HEAD
    	          <div class="admin show_to_admin">
	                mp3: <strong><%= asset.mp3_file_name %></strong><br>
                  track: <strong> <%= asset.title%></strong><br>
                  artist: <strong> <%= asset.artist %></strong><br>
                  album:  <strong><%= asset.album %></strong><br>
=======
    	          <div class="admin show_to_admin" style="display:none;">
	                mp3: <strong><%= h asset.mp3_file_name %></strong><br>
                  Track: <strong> <%= asset.title%></strong><br/>
                  Artist:<strong> <%= asset.artist %></strong><br/>
                  Album:  <strong><%= asset.album %></strong><br/>
                  Size:  <strong><%= number_to_human_size asset.mp3_file_size %></strong><br/>
>>>>>>> aae8335d
                </div>

	          </div>

            <div class="track_links">
          	  
              <%= link_to "edit", edit_user_track_path(asset.user, asset), :class => 'show_to_admin_or_owner edit_in_box track_about_link', :title => 'edit this track' %>

              <%= link_to 'download', user_track_path(asset.user, asset.permalink, :format => :mp3, :referrer => 'download'), :class=> 'download track_about_link', :title => "right-click to download mp3" %>

      	     <%= link_to "view more", user_track_path(asset.user, asset.permalink), :class => 'view_more track_about_link', :title => "#{asset.name} by #{asset.user.name}" unless @single_track %>

            </div>
        </div>
    </div>	
  </div>
<% end %><|MERGE_RESOLUTION|>--- conflicted
+++ resolved
@@ -53,20 +53,12 @@
         	        <% end %>
     	          </div>
     	          
-<<<<<<< HEAD
     	          <div class="admin show_to_admin">
 	                mp3: <strong><%= asset.mp3_file_name %></strong><br>
                   track: <strong> <%= asset.title%></strong><br>
                   artist: <strong> <%= asset.artist %></strong><br>
                   album:  <strong><%= asset.album %></strong><br>
-=======
-    	          <div class="admin show_to_admin" style="display:none;">
-	                mp3: <strong><%= h asset.mp3_file_name %></strong><br>
-                  Track: <strong> <%= asset.title%></strong><br/>
-                  Artist:<strong> <%= asset.artist %></strong><br/>
-                  Album:  <strong><%= asset.album %></strong><br/>
                   Size:  <strong><%= number_to_human_size asset.mp3_file_size %></strong><br/>
->>>>>>> aae8335d
                 </div>
 
 	          </div>
