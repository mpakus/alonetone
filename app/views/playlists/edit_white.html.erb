--- conflicted
+++ resolved
@@ -67,13 +67,7 @@
  icon.
     </p>
     <div class="box">
-<<<<<<< HEAD
-
-    <h2 class="box"><%= @playlist.title %></h2>
-=======
-    
     <h2><%= @playlist.title %></h2>
->>>>>>> 5ae90f93
     <div class="sortable" data-target="playlist-edit.sortable">
       <% @playlist.tracks.each do |track| %>
       <div class="asset playlist_asset" data-controller="normal-playback playlist-update" data-normal-playback-openable="false" id="track_<%= track.id %>">
