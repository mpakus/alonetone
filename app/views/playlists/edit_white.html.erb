<%= error_messages_for :playlist %>

<div id="edit_playlist_info" class="box">
  <h2>Playlist Settings for "<%= @playlist.title %>"</h2>

    <div class="edit_playlist_info_columns">
      <div class="edit_playlist_info_left_column">
          <label>ALBUM ARTWORK</label>
          <%= link_to '#needstotriggerclickforform', :title => "#{@playlist.title}", :class => "cover" do %>
            <%= playlist_cover(@playlist, variant: :original) %>
          <% end %>
          <%= form_for :pic, url: attach_pic_user_playlist_path(@user, @playlist), html: {multipart: true, method: :post} do |f| %>
            <%= f.file_field :pic  %>
            <%= submit_tag "Upload artwork" %>
          <% end %>
          <p>
            Upload a square photo,<br> 2000px by 2000px for<br> best results.
          </p>
      </div>
      <%= form_with model: [@user, @playlist], html: { class: 'edit_playlist_info_right_column', id: 'edit_playlist' } do |f| %>
        <div class="edit_playlist_info_right_column_title_and_year">
          <div>
            <label for="">Title</label>
            <%= f.text_field :title %>
          </div>
          <div>
            <label for="">Year</label>
              <%= f.text_field :year, input_html: {maxlength: 4, size: 4} %>
          </div>

        </div>
        <div class="edit_playlist_info_right_column_links">
          <div>
            <label for="">Link 1</label>
            <%= f.text_field :link1, placeholder: 'link to spotify, itunes, google play, etc' %>
          </div>

          <div>
            <label for="">Link 2</label>
            <%= f.text_field :link2, placeholder: 'another link' %>
          </div>
        </div>

        <div class="edit_playlist_info_right_column_credits">
          <div class="input">
            <label for="">Credits</label>
            <%= f.text_area :credits %>
          </div>
        </div>

        <% if moderator? %>
          <%= f.simple_fields_for :greenfield_downloads do |sf| %>
            <%= sf.input :title, label: sf.object.attachment_file_name + ':' %>
          <% end %>
        <% end %>
        <div class="edit_playlist_info_right_column_private_and_hidden">
<<<<<<< HEAD
          <div class="input boolean optional playlist_private">
            <input value="0" type="hidden" name="playlist[private]">
            <input class="boolean optional" type="checkbox" value="1" checked="checked" name="playlist[private]" id="playlist_private">
            <label class="boolean optional control-label checkbox" for="playlist_private"><span>Private</span></label>
          </div>
          <span class="private_notice">| Playlists are hidden until they have more than 2 tracks</span>
=======
          <div class="input"><%= f.check_box :private %></div> <label for="">&nbsp;&nbsp;Private</label> &nbsp;&nbsp; <span>| (Playlists are always private until they have more than 2 tracks)</span>
>>>>>>> 3562ecc5
        </div>
    </div>
    <div class="edit_playlist_info_bottom">
      <%= link_to 'Delete playlist', user_playlist_path(@user, @playlist.permalink), method: :delete, data: { confirm: 'Are you sure, it will be gone forrrrreevrrrrrrr!' } %>
      <%= submit_tag "save playlist", form: 'edit_playlist' %>
    </div>
    <% end %>
</div>
<<<<<<< HEAD
=======
<%#= render 'add_greenfield_downloads' if allow_greenfield_playlist_downloads?(@user) %>
<!--
<div class="edit_playlist_pro_upload faq box">
  <div class="pro_upload_left">
    <h1>Professional Upload System&trade;</h1>
    <p>
      You can upload a ZIP file containing the playlist contents, and we'll populate the playlist for you.
    </p>
  </div>
  <a class="upload_zip" href="">
    Upload ZIP file
  </a>
</div>
-->
>>>>>>> 3562ecc5
<div id="columns" class="edit_playlist_columns" data-controller="playlist-edit">
  <div id="left">
    <p class="left_instructions">
      You can reorder your playlist by dragging your tracks. Remove them from the playlist with the <span class="remove-inner-inline"><%= render file: svg_path('svg/icon_x.svg') %></span>
 icon.
    </p>
    <div class="box">
<<<<<<< HEAD
      <div class="left_column_box_header">
        <h2><%= @playlist.title %> <span class="playlist_date">(2018)</span></h2>
        <div>
           <span class="playlist_track_size">9 tracks</span> <span class="playlist_dash">&mdash;</span> <span class="playlist_total_time">24:81</span>
        </div>
      </div>
      <div class="sortable" data-target="playlist-edit.sortable">
        <% @playlist.tracks.each do |track| %>
        <div class="asset playlist_asset" data-controller="normal-playback playlist-update" data-normal-playback-openable="false" id="track_<%= track.id %>">
          <%= render partial: 'assets/asset_white', locals: { asset: track.asset } %>
          <a href="#" class='remove' data-target="playlist-update.remove" data-action="playlist-update#remove">
            <div class="remove-inner">
                <%= render file: svg_path('svg/icon_x.svg') %>
            </div>
          </a>
        </div>
        <% end %>
=======
    <h2><%= @playlist.title %></h2>
    <div class="sortable" data-target="playlist-edit.sortable">
      <% @playlist.tracks.each do |track| %>
      <div class="asset playlist_asset" data-controller="normal-playback playlist-update" data-normal-playback-openable="false" data-id="<%=track.id %>">
        <%= render partial: 'assets/asset_white', locals: { asset: track.asset } %>
        <a href="#" class='remove' data-target="playlist-update.remove" data-action="playlist-update#remove">
          <div class="remove-inner">
              <%= render file: svg_path('svg/icon_x.svg') %>
          </div>
        </a>
>>>>>>> 3562ecc5
      </div>
     <% if @playlist.tracks.size > 0 %>
      <div class="playlist_size">
      <%= "<span data-target='playlist-edit.size'>#{@playlist.tracks.size}</span> tracks by #{@playlist.is_mix? ? "various artists" : @playlist.tracks.first.asset.user.display_name}".html_safe %>
      </div>
    </div>
    <div class="playlist_feedback" data-target="playlist-edit.feedback">
    </div>
    <% end %>
     <div class="spinner" data-target="playlist-edit.spinner">spinning...</div>
  </div>

  <div id="right">
    <p class="right_instructions">
       Click the <span class="add-inner-inline"><%= render file: svg_path('svg/icon_+.svg') %></span> icon on a track below to add it to the playlist selection.
    </p>
    <div id="playlist_sources" class="box draggable_wrapper">
        <div class="right_column_box_header">
          <h2>Available tracks</h2>
          <div class="available_tracks_total">
            2,181 tracks total
          </div>
        </div>
        <div id="playlist_tabs">
          <ul id="playlist_source_options" class="tabs" data-target="playlist-edit.tabs">
            <li><%= link_to 'your uploads', '#your_uploads', class: 'playlist_option', id: 'open_your_stuff' if @user.has_tracks? %></li>
            <li><%= link_to "your listens", "#your_listens", class: 'playlist_option', id: 'open_your_listens' %></li>
            <li><%= link_to "favorites", '#your_favorites', class: 'playlist_option', id: 'open_your_favorites' %></li>
          </ul>
        </div>
        <div id="your_uploads" class="playlist_source">
          <div class="mini_paginator">
            <%== pagy_nav @assets_pagy %>
          </div>
          <% @assets.each do |asset| %>
            <div class="asset playlist_asset" data-controller="normal-playback playlist-update" data-normal-playback-openable="false" id="asset_<%= asset.id %>">
              <%= render partial: 'assets/asset_white', locals: { asset:asset } %>
              <a href="#" class='add' data-target="playlist-update.add" data-action="playlist-update#add">
                <div class="add-inner">
                  <%= render file: svg_path('svg/icon_+.svg') %>
                </div>
              </a>
              <a href="#" class='remove' data-target="playlist-update.remove" data-action="playlist-update#remove" style="display:none">
                <div class="remove-inner">
                    <%= render file: svg_path('svg/icon_x.svg') %>
                </div>
              </a>
            </div>
          <% end %>
        </div>
    </div>
  </div>
  <%= link_to 'add_track_url', add_track_user_playlist_path(@user, @playlist.permalink),
    data: { target:'playlist-edit.addUrl' }, class: 'hidden add_url' %>
  <%= link_to 'remove_track_url', remove_track_user_playlist_path(@user, @playlist.permalink),
    data: { target:'playlist-edit.removeUrl' }, class: 'hidden remove_url' %>
  <%= link_to "sort tracks url", sort_tracks_user_playlist_path(@user, @playlist.permalink),
    data: { target:'playlist-edit.sortUrl' }, class: 'hidden sort_url' %>
</div><|MERGE_RESOLUTION|>--- conflicted
+++ resolved
@@ -54,16 +54,12 @@
           <% end %>
         <% end %>
         <div class="edit_playlist_info_right_column_private_and_hidden">
-<<<<<<< HEAD
           <div class="input boolean optional playlist_private">
             <input value="0" type="hidden" name="playlist[private]">
             <input class="boolean optional" type="checkbox" value="1" checked="checked" name="playlist[private]" id="playlist_private">
             <label class="boolean optional control-label checkbox" for="playlist_private"><span>Private</span></label>
           </div>
           <span class="private_notice">| Playlists are hidden until they have more than 2 tracks</span>
-=======
-          <div class="input"><%= f.check_box :private %></div> <label for="">&nbsp;&nbsp;Private</label> &nbsp;&nbsp; <span>| (Playlists are always private until they have more than 2 tracks)</span>
->>>>>>> 3562ecc5
         </div>
     </div>
     <div class="edit_playlist_info_bottom">
@@ -72,23 +68,6 @@
     </div>
     <% end %>
 </div>
-<<<<<<< HEAD
-=======
-<%#= render 'add_greenfield_downloads' if allow_greenfield_playlist_downloads?(@user) %>
-<!--
-<div class="edit_playlist_pro_upload faq box">
-  <div class="pro_upload_left">
-    <h1>Professional Upload System&trade;</h1>
-    <p>
-      You can upload a ZIP file containing the playlist contents, and we'll populate the playlist for you.
-    </p>
-  </div>
-  <a class="upload_zip" href="">
-    Upload ZIP file
-  </a>
-</div>
--->
->>>>>>> 3562ecc5
 <div id="columns" class="edit_playlist_columns" data-controller="playlist-edit">
   <div id="left">
     <p class="left_instructions">
@@ -96,7 +75,6 @@
  icon.
     </p>
     <div class="box">
-<<<<<<< HEAD
       <div class="left_column_box_header">
         <h2><%= @playlist.title %> <span class="playlist_date">(2018)</span></h2>
         <div>
@@ -114,18 +92,6 @@
           </a>
         </div>
         <% end %>
-=======
-    <h2><%= @playlist.title %></h2>
-    <div class="sortable" data-target="playlist-edit.sortable">
-      <% @playlist.tracks.each do |track| %>
-      <div class="asset playlist_asset" data-controller="normal-playback playlist-update" data-normal-playback-openable="false" data-id="<%=track.id %>">
-        <%= render partial: 'assets/asset_white', locals: { asset: track.asset } %>
-        <a href="#" class='remove' data-target="playlist-update.remove" data-action="playlist-update#remove">
-          <div class="remove-inner">
-              <%= render file: svg_path('svg/icon_x.svg') %>
-          </div>
-        </a>
->>>>>>> 3562ecc5
       </div>
      <% if @playlist.tracks.size > 0 %>
       <div class="playlist_size">
