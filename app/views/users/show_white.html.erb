<div id="user_home">
  <div id="user_header_area">
    <div id="user_header">
      <div class="user_name_and_location_and_follow">
        <div class="user_name_and_location">
          <h1 class="user_name"><%= @user.name %></h1>
        </div>
        <% if logged_in? && current_user != @user %>
          <%= link_to toggle_follow_path(login: @user.login), remote: true, class: 'follow',
          data: {controller: 'follow', action: 'follow#toggle', :'follow-following' => current_user.is_following?(@user).present? } do %>
            <div class="follow_button">Follow</div>
            <svg id="faveSVG" class="faveSVG" viewBox="0 0 600 600" xmlns="http://www.w3.org/2000/svg">
              <path class="outline" d="M299.64,180.06C254.2,95.52,123.26,90.77,87.58,197,42.14,332.24,189.85,374.17,299.64,484.42,409.43,374.17,557.14,332.24,511.7,197,476,90.77,345.08,95.52,299.64,180.06Z" fill="none" stroke="#b4b4b4" stroke-miterlimit="10" stroke-width="35" />
              <circle class="purplePop" cx="490" cy="410" r="123" fill="none" stroke="#CC3CF6" stroke-miterlimit="10" stroke-linecap="square" stroke-width="0" />
              <circle class="greenPop" cx="206" cy="483" r="123" fill="none" stroke="#3BF686" stroke-miterlimit="10" stroke-linecap="square" stroke-width="0" />
              <circle class="bluePop" cx="340" cy="120" r="123" fill="none" stroke="#3D45F6" stroke-miterlimit="10" stroke-linecap="square" stroke-width="0" />
              <circle class="yellowPop" cx="112" cy="336" r="123" fill="none" stroke="#F6CD3F" stroke-miterlimit="10" stroke-linecap="square" stroke-width="0" />
              <circle class="redPop" cx="128" cy="124" r="123" fill="none" stroke="#F6463E" stroke-miterlimit="10" stroke-linecap="square" stroke-width="0" />
              <circle class="redPop2" cx="485" cy="130" r="123" fill="none" stroke="#F6463E" stroke-miterlimit="10" stroke-linecap="square" stroke-width="0" />
              <circle class="redPop3" cx="480" cy="436" r="123" fill="none" stroke="#F6463E" stroke-miterlimit="10" stroke-linecap="square" stroke-width="0" />
              <path class="heart" d="M299.64,180.06C254.2,95.52,123.26,90.77,87.58,197,42.14,332.24,189.85,374.17,299.64,484.42,409.43,374.17,557.14,332.24,511.7,197,476,90.77,345.08,95.52,299.64,180.06Z" fill="#f6463e" stroke="#f6463e" stroke-miterlimit="10" stroke-width="21" />
            </svg>
          <% end %>
        <% end %>
      </div>
      <div class="user_header_avatar">
        <%= image_tag(avatar_or_placeholder_for(@user, :original)) %>
      </div>
    </div>
  </div>

  <% if @user.has_public_playlists? %>
  <div id="user_playlists_area">
    <div class="user_playlists">
      <ul class="playlists">
        <%= render partial: 'shared/playlist_white', collection: @playlists, as: :playlist %>
      </ul>
    </div>
  </div>
  <% end %>

  <div id="user_left_column">
    <% if @assets.size > 0 %>
    <div id="user_latest_area">

      <h2>Latest Music</h2>

      <div id="user_latest" class="box">
        <%= render partial: 'assets/asset', collection: @assets %>
      </div>
      <div class="below_box">
        <%= link_to user_tracks_path(@user), class: 'view_all', title: "uploaded mp3s by #{@user.name}"  do %>
        <span>view all &nbsp;
          <i class="icon_caret">
            <%= render file: svg_path('svg/icon_caret.svg') %>
          </i>
        </span>
        <% end if @user.assets_count > 5 %>
      </div>
    </div>

    <% end %>

    <% unless @listens.empty? %>
    <div id="user_listens_area">
      <h2>Recently Listened To</h2>

      <div class="box">
        <%= render partial: 'assets/asset', collection: @listens, as: :asset %>
      </div>

      <div class="below_box">
          <%= link_to listens_path(@user.login), class: 'view_all' do %>
          <span>view all &nbsp;
            <i class="icon_caret">
              <%= render file: svg_path('svg/icon_caret.svg') %>
            </i>
          </span>
          <% end if @listens.size > 4 %>
      </div>
    </div>
    <% end %>

    <% if authorized? && @user.listens_count > 0 %>
    <div id="user_plays_area">
      
      <% cache([@track_plays, theme_name]) do %>
      <h2>Latest Listens To Your Music</h2>
      <div id="user_track_plays" class="box">

        <div class="static_content">
          <strong><%= @user.track_plays.today %></strong> new plays &amp; downloads today <br/>
          <%= @user.listens_count %> total plays and downloads (<strong><%= @user.listens_average %></strong> per/day)
        </div>
        <%= render partial: 'users/track_play', collection: @track_plays %>
      </div>
      <% end%>

      <div class="below_box">
          <%= link_to listens_path(@user.login), class: 'view_all' do %>
            <span>view all &nbsp;
              <i class="icon_caret">
                <%= render file: svg_path('svg/icon_caret.svg') %>
              </i>
            </span>
          <% end if @track_plays.size > 4 %>      
      </div>
      
    </div>
    <% end %>

  </div>

  <div id="user_right_column">
    <% if @favorites.present? %>
    <div id="user_favorites_area">
      <h2>Recent Favorites</h2>
      <div class="box">
        <%= render partial: 'assets/asset', collection: @favorites, as: :asset %>
      </div>
      <div class="below_box">
        <%= link_to user_playlist_path(@user, @user.favorites), class: "view_all" do %>
          <span>view all &nbsp;
            <i class="icon_caret">
              <%= render file: svg_path('svg/icon_caret.svg') %>
            </i>
          </span>
        <% end if @user.favorites.tracks.size > 5 %>
      </div>
    </div>
    <% end %>

    <% if @popular_tracks.present? && @user.has_setting?('most_popular', 'true') %>
    <div id="user_popular_area">
      <h2>Most Listened To Tracks</h2>

      <div id="user_popular" class="box">
        <%= link_to " ", user_tracks_path(@user),
        class: 'view_more_tracks', title: "uploaded mp3s by #{@user.name}" if @user.assets_count > 5%>
        <%= render partial: 'assets/asset', collection: @popular_tracks %>
      </div>
    </div>
    <% end %>

    <div id="user_comments_area">
      <%= render partial: 'shared/comments' if @comments.present? %>
    </div>
  </div>

  <div id="user_card_area">
    <div class="user_card_avatar">
      <%= image_tag(avatar_or_placeholder_for(@user, :original)) %>
    </div>
    <div class="user_card_content">
      <div class="user_card_bio">
       <% if @profile.try(:bio) %>
       <%= markdown(@profile.bio) %>
       <% else %>
       <%= @user.name %> doesn't have anything to say, unfortunately...
       <% end %>
     </div>
     <div class="user_card_content_divider"></div>
     <div class="user_location">
        <%= user_location(@profile) %>
     </div>
    </div>
  </div>

  <!--
  <div id="user_links_area">
    <ul>
      <li><%= website_for_simple(@profile).html_safe if @profile.website.present? %></li>
      <li>
       <a href="http://twitter.com/<%= @profile.twitter %>">twitter.com/<%= @profile.twitter %></a>
      </li>
    </ul>
  </div>
  -->

  <div id="user_stats_area">
      <h2 class="area_heading">
        Stats and Stuff
      </h2>
      <div class="area_content">
        <div class="time_and_date">
          <div>
            <div>
              Last seen
            </div>
            <div>
              <%= local_time_ago(@user.last_seen_at || @user.created_at)%></strong>
            </div>
          </div>
          <div>
<<<<<<< HEAD
            <div>
              Joined
            </div>
            <div>
              <%= @user.created_at.to_date.to_s :long %>
            </div>
=======
            <%= local_time_ago(@user.last_login_at || @user.created_at)%></strong>
>>>>>>> 4cff3748
          </div>
        </div>
        <% if @user.listens_count > 0 %>
        <div class="tracks_and_listens">
          <div>
            <div>
              Uploaded
            </div>
            <div>
              <%= pluralize @user.assets_count, 'track' %>
            </div>
          </div>
          <div>
            <div>
              Listens
            </div>
            <div>
              <%= @user.listens_count %>
            </div>
          </div>
        </div>
        <% end %>
      </div>
  </div>

  <% if moderator? %>
  <div id="user_mod_stats_area">
      <h2 class="area_heading">
        ppsshhhhhh....
      </h2>
      <div class="area_content">
        <div class="user_ip">
          <div>
            <div>IP Address</div>
            <div><%= @user.current_login_ip %></div>
          </div>
          <div>
            <div>Other with the same IP:</div>
            <div>
              <% if @other_users_with_same_ip.present? %>
              <%= @other_users_with_same_ip.collect{|u| link_to u, '/#{u}'}.join(', ').html_safe %>
              <% end %>
            </div>
          </div>
        </div>

<<<<<<< HEAD
        <div class="user_agent">
          <div>User agent</div>
          <div><%= @user.browser %></div>
        </div>
=======
      <div class="user_agent">
        <div>User agent</div>
        <div><%= @profile.user_agent %></div>
>>>>>>> 4cff3748
      </div>
    </div>
  <% end %>

  <% if authorized? %>
  <div id="user_actions_area">
  <% end %>
    <% if authorized? %>
      <%= link_to edit_user_path(@user), class: "edit_profile #{ admin? ? 'admin' : ''}" do %>
        edit profile
      <% end %>
    <% end %>
    <% if moderator? %>
    <%= link_to "Delete User", user_path(@user, login: @user.login), method: :delete, class: "edit_profile--delete admin",
      data: { confirm: "Are you absolutely sure? This will delete the account of #{@user.login} PERMANENTLY, including all tracks, play history and comments."} %>
    <% end %>

  <% if authorized? %>
  </div>
  <% end %>

</div><|MERGE_RESOLUTION|>--- conflicted
+++ resolved
@@ -192,16 +192,7 @@
             </div>
           </div>
           <div>
-<<<<<<< HEAD
-            <div>
-              Joined
-            </div>
-            <div>
-              <%= @user.created_at.to_date.to_s :long %>
-            </div>
-=======
             <%= local_time_ago(@user.last_login_at || @user.created_at)%></strong>
->>>>>>> 4cff3748
           </div>
         </div>
         <% if @user.listens_count > 0 %>
@@ -248,16 +239,9 @@
           </div>
         </div>
 
-<<<<<<< HEAD
-        <div class="user_agent">
-          <div>User agent</div>
-          <div><%= @user.browser %></div>
-        </div>
-=======
       <div class="user_agent">
         <div>User agent</div>
         <div><%= @profile.user_agent %></div>
->>>>>>> 4cff3748
       </div>
     </div>
   <% end %>
