--- conflicted
+++ resolved
@@ -162,10 +162,6 @@
 
   <!--
   <div id="user_links_area">
-<<<<<<< HEAD
-
-=======
->>>>>>> 6e2c68a6
     <ul>
       <li><%= website_for_simple(@profile).html_safe if @profile.website.present? %></li>
       <li>
@@ -237,13 +233,7 @@
         <div>User agent</div>
         <div><%= @profile.user_agent %></div>
       </div>
-<<<<<<< HEAD
-
-    </div>
-
-=======
-    </div>
->>>>>>> 6e2c68a6
+    </div>
   <% end %>
 
   <div id="user_actions_area">
