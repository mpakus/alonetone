--- conflicted
+++ resolved
@@ -9,14 +9,13 @@
   </div>
 
   <div class="admin_column_right">
-<<<<<<< HEAD
 
     <div class="mini_paginator top_paginator">
       <%== pagy_nav @pagy %>
     </div>
 
     <div class="admin_column_right_inner box">
-    
+
       <header class="admin_users_header">
         <div class="date_column">Date</div>
         <div class="user_column">User</div>
@@ -25,7 +24,7 @@
 
       <div class="admin_users_rows">
         <% @users.each do |user| %>
-          <div>
+          <div data-controller="admin--user" data-admin--user-deleted="<%= user.soft_deleted? %>">
             <div class="date_column"><%= user.created_at.strftime("%b %d") %></div>
             <div class="user_column">
               <div><%= link_to user.login, user_path(user.login) %></div>
@@ -36,43 +35,14 @@
             </div>
             <div class="button_column">
               <%= button_to "Spam All 4/IP", mark_group_as_spam_admin_assets_path, params: { mark_spam_by: { user_id: user.id }},  method: :put %>
-              <%= button_to "Delete User", user, method: :delete, confirm: "Permanently delete user?" %>
+              <%= button_to "Delete User", delete_admin_user_path(user), method: :put, remote: true, data: { target: 'admin--user.deleteButton', action: 'admin--user#showRestoreButton' } %></td>
+              <%= button_to "Restore User", restore_admin_user_path(user), method: :put, remote: true, data: { target: 'admin--user.restoreButton', action: 'click->admin--user#showDeleteButton' } %></td>
             </div>
-
           </div>
-=======
-    <table>
-      <thead>
-        <tr>
-          <th></th>
-          <th>UpdatedAt</th>
-          <th>IP</th>
-          <th>Login</th>
-          <th>Bio</th>
-          <th></th>
-          <th></th>
-          <th></th>
-        </tr>
-      </thead>
-
-      <tbody>
-        <% @users.each do |user| %>
-          <tr data-controller="admin--user">
-            <td><input type="checkbox"></td>
-            <td><%= user.created_at.strftime("%b %d") %></td>
-            <td><%= user.current_login_ip %></td>
-            <td><%= link_to user.login, user_path(user.login) %></td>
-            <td><%= truncate(user&.profile&.bio, length: 200) %></td>
-            <td><%= button_to "Spam All 4/IP", mark_group_as_spam_admin_assets_path, params: { mark_spam_by: { user_id: user.id }},  method: :put %></td>
-                        <td data-target='admin--user.deletedvalue' style="display: none;"><%= user.soft_deleted? %></td>
-            <td data-target='admin--user.deletedbutton'><%= button_to "Delete User", delete_admin_user_path(user), method: :put, remote: true, data: { action: 'click->admin--user#showRestoreButtonTarget' } %></td>
-            <td data-target='admin--user.restorebutton'><%= button_to "Restore User", restore_admin_user_path(user), method: :put, remote: true, data: { action: 'click->admin--user#showDeleteButtonTarget' } %></td>
-          </tr>
->>>>>>> 04a96c99
         <% end %>
       </div>
     </div>
-    
+
     <div class="mini_paginator bottom_paginator">
       <%== pagy_nav @pagy %>
     </div>
