<div id="admin_header">
  <h1>Users</h1>
</div>

<div id="admin_columns">
  <div class="admin_column_left">
    <%= render partial: 'admin/navigation' %>
  </div>

  <div class="admin_column_right">

    <div class="mini_paginator top_paginator">
      <%== pagy_nav @pagy %>
    </div>

    <div class="admin_column_right_inner box">

      <header class="admin_users_header">
        <div class="date_column">Date</div>
        <div class="user_column">User</div>
        <div class="bio_column">Bio</div>
      </header>

      <div class="admin_users_rows">
        <% @users.each do |user| %>
<<<<<<< HEAD
          <tr data-controller="admin--user">
            <td><input type="checkbox"></td>
            <td><%= user.created_at.strftime("%b %d") %></td>
            <td><%= user.current_login_ip %></td>
            <td><%= link_to user.login, user_path(user.login) %></td>
            <td><%= truncate(user&.profile&.bio, length: 200) %></td>
            <td><%= button_to "Spam All 4/IP", mark_group_as_spam_admin_assets_path, params: { mark_spam_by: { user_id: user.id }},  method: :put %></td>
            <td data-target='admin--user.deletedvalue' style="display: none;"><%= user.soft_deleted? %></td>
            <td data-target='admin--user.spamvalue' style="display: none;"><%= user.is_spam? %></td>
            <td data-target='admin--user.unspambutton'><%= button_to "Unspam User", unspam_admin_user_path(user), method: :put, remote: true, data: { action: 'click->admin--user#hideUnspamButtonTarget' } %></td>
            <td data-target='admin--user.deletedbutton'><%= button_to "Delete User", delete_admin_user_path(user), method: :put, remote: true, data: { action: 'click->admin--user#showRestoreButtonTarget' } %></td>
            <td data-target='admin--user.restorebutton'><%= button_to "Restore User", restore_admin_user_path(user), method: :put, remote: true, data: { action: 'click->admin--user#showDeleteButtonTarget' } %></td>
          </tr>
=======
          <div data-controller="admin--user" data-admin--user-deleted="<%= user.soft_deleted? %>">
            <div class="date_column"><%= user.created_at.strftime("%b %d") %></div>
            <div class="user_column">
              <div><%= link_to user.login, user_path(user.login) %></div>
              <div><%= user.current_login_ip %></div>
            </div>
            <div class="bio_column">
              <div><%= truncate(user&.profile&.bio, length: 200) %></div>
            </div>
            <div class="button_column">
              <%= button_to "Spam All 4/IP", mark_group_as_spam_admin_assets_path, params: { mark_spam_by: { user_id: user.id }},  method: :put %>
              <%= button_to "Delete User", delete_admin_user_path(user), method: :put, remote: true, data: { target: 'admin--user.deleteButton', action: 'admin--user#showRestoreButton' } %></td>
              <%= button_to "Restore User", restore_admin_user_path(user), method: :put, remote: true, data: { target: 'admin--user.restoreButton', action: 'click->admin--user#showDeleteButton' } %></td>
            </div>
          </div>
>>>>>>> 08054fd3
        <% end %>
      </div>
    </div>

    <div class="mini_paginator bottom_paginator">
      <%== pagy_nav @pagy %>
    </div>

  </div>
</div><|MERGE_RESOLUTION|>--- conflicted
+++ resolved
@@ -23,21 +23,6 @@
 
       <div class="admin_users_rows">
         <% @users.each do |user| %>
-<<<<<<< HEAD
-          <tr data-controller="admin--user">
-            <td><input type="checkbox"></td>
-            <td><%= user.created_at.strftime("%b %d") %></td>
-            <td><%= user.current_login_ip %></td>
-            <td><%= link_to user.login, user_path(user.login) %></td>
-            <td><%= truncate(user&.profile&.bio, length: 200) %></td>
-            <td><%= button_to "Spam All 4/IP", mark_group_as_spam_admin_assets_path, params: { mark_spam_by: { user_id: user.id }},  method: :put %></td>
-            <td data-target='admin--user.deletedvalue' style="display: none;"><%= user.soft_deleted? %></td>
-            <td data-target='admin--user.spamvalue' style="display: none;"><%= user.is_spam? %></td>
-            <td data-target='admin--user.unspambutton'><%= button_to "Unspam User", unspam_admin_user_path(user), method: :put, remote: true, data: { action: 'click->admin--user#hideUnspamButtonTarget' } %></td>
-            <td data-target='admin--user.deletedbutton'><%= button_to "Delete User", delete_admin_user_path(user), method: :put, remote: true, data: { action: 'click->admin--user#showRestoreButtonTarget' } %></td>
-            <td data-target='admin--user.restorebutton'><%= button_to "Restore User", restore_admin_user_path(user), method: :put, remote: true, data: { action: 'click->admin--user#showDeleteButtonTarget' } %></td>
-          </tr>
-=======
           <div data-controller="admin--user" data-admin--user-deleted="<%= user.soft_deleted? %>">
             <div class="date_column"><%= user.created_at.strftime("%b %d") %></div>
             <div class="user_column">
@@ -53,7 +38,6 @@
               <%= button_to "Restore User", restore_admin_user_path(user), method: :put, remote: true, data: { target: 'admin--user.restoreButton', action: 'click->admin--user#showDeleteButton' } %></td>
             </div>
           </div>
->>>>>>> 08054fd3
         <% end %>
       </div>
     </div>
