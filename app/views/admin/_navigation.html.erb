<ul class="admin_nav">
<<<<<<< HEAD
  <li><%= link_to 'Users', admin_users_path %></li>
    <ul>
      <li><%= link_to ' \_ Deleted Users', admin_users_path({deleted: true}) %></li>
      <li><%= link_to ' \_ Spam Users', admin_users_path({filter_by: { is_spam: true}}) %></li>
    </ul>
  <li><%= link_to 'Tracks', admin_assets_path %></li>
  <li><%= link_to 'Comments',  admin_comments_path %></li>
=======
  <%= navigation_item 'Users', admin_users_path %>
  <ul>
    <%= navigation_item 'Only Deleted', admin_users_path({filter_by: :deleted}) %>
  </ul>
  <%= navigation_item 'Tracks', admin_assets_path %>
>>>>>>> 08054fd3
    <ul>
    <%= navigation_item 'Only Spam', admin_assets_path({filter_by: {is_spam: true}}) %>
  </ul>
  <%= navigation_item 'Comments',  admin_comments_path %>
  <ul>
    <%= navigation_item 'Only Spam',  admin_comments_path({filter_by: {is_spam: true}}) %>
    <%= navigation_item 'Not Spam', admin_comments_path({filter_by: {is_spam: false}}) %>
  </ul>
  <li><%= link_to "Secretz", "/secretz" %></li>
  <li><%= link_to "Akismet Stats", "https://akismet.com/web/1.0/user-stats.php?blog=alonetone.com&api_key=#{Rails.configuration.alonetone.rakismet_key}"%></li>
  <li><%= link_to "Job Status", "/sidekiq" %></li>
</ul><|MERGE_RESOLUTION|>--- conflicted
+++ resolved
@@ -1,20 +1,10 @@
 <ul class="admin_nav">
-<<<<<<< HEAD
-  <li><%= link_to 'Users', admin_users_path %></li>
-    <ul>
-      <li><%= link_to ' \_ Deleted Users', admin_users_path({deleted: true}) %></li>
-      <li><%= link_to ' \_ Spam Users', admin_users_path({filter_by: { is_spam: true}}) %></li>
-    </ul>
-  <li><%= link_to 'Tracks', admin_assets_path %></li>
-  <li><%= link_to 'Comments',  admin_comments_path %></li>
-=======
   <%= navigation_item 'Users', admin_users_path %>
   <ul>
     <%= navigation_item 'Only Deleted', admin_users_path({filter_by: :deleted}) %>
   </ul>
   <%= navigation_item 'Tracks', admin_assets_path %>
->>>>>>> 08054fd3
-    <ul>
+  <ul>
     <%= navigation_item 'Only Spam', admin_assets_path({filter_by: {is_spam: true}}) %>
   </ul>
   <%= navigation_item 'Comments',  admin_comments_path %>
