--- conflicted
+++ resolved
@@ -29,23 +29,13 @@
 
   <body>
     <div id="container">
-<<<<<<< HEAD
-      <div class="header">
-        <%= render :partial=> 'shared/header' %>
-=======
-      
       <% if @sudo %>
         <div class="sudo_bar">
           Sudo'd as <%= current_user.name %>. <%= link_to 'Return to admin.', sudo_user_path(@sudo) %></span>
         </div>
       <% end %>
-      <div id="top_bar">
-        <%= render :partial => 'shared/top_bar', :current_user => current_user %>
-      </div>
-      <div id="header">
-        <a href="/" title="home" id="logo"></a>
-    		<%= render :partial=> 'shared/nav' %>
->>>>>>> eb098790
+      <div class="header">
+        <%= render :partial=> 'shared/header' %>
       </div> 
       <div id="wrapper">
         <div id="content" class="content">    
