<div class="track-content" data-controller="big-play <%= "single-playback" unless @playlist %> " data-single-playback-id="<%= @asset.id %>"  data-big-play-waveform="<%= @asset.audio_feature&.waveform&.join(', ') %>">

  <%= render partial: 'assets/big_player' %>
  
  <div class= "edit-links-and-favorite">
<<<<<<< HEAD

    <% if logged_in? %>
=======
>>>>>>> 8483458a
    <div class="edit-links">
      <% if authorized? %>
        <%= link_to "Delete", user_track_path(@asset.user, @asset), method: 'delete', class: 'edit-link',
          data: { confirm: 'Are you sure? This will delete the song permanently, including all play history and comments.'},
          title: 'delete this track permanently ' %>
        <%= link_to("Edit", edit_user_track_path(@user, @asset), class: "edit-link") %>
      <% end %>

      <% if moderator? %>
        <% if @asset.private? %>
          <%= link_to "Unspam", unspam_user_track_path(@user, @asset), method: :put, class: "edit-link" %>
        <% else %>
          <%= link_to "Spam", spam_user_track_path(@user, @asset), method: :put, class: "edit-link" %>
        <% end %>
      <% end %>
    </div>
<<<<<<< HEAD

    <% end %>

    <% if logged_in? %>
=======
>>>>>>> 8483458a
    <div class="track-favorite">
    <%= link_to toggle_favorite_path(asset_id: @asset.id), remote: true, class: 'add_to_favorites',
        data: {controller: 'favorite', action: 'favorite#toggle' } do %>
        <svg id="faveSVG" class="faveSVG" viewBox="0 0 600 600" xmlns="http://www.w3.org/2000/svg">
          <path class="outline" d="M299.64,180.06C254.2,95.52,123.26,90.77,87.58,197,42.14,332.24,189.85,374.17,299.64,484.42,409.43,374.17,557.14,332.24,511.7,197,476,90.77,345.08,95.52,299.64,180.06Z" fill="none" stroke="#b4b4b4" stroke-miterlimit="10" stroke-width="35" />
          <circle class="purplePop" cx="490" cy="410" r="123" fill="none" stroke="#CC3CF6" stroke-miterlimit="10" stroke-linecap="square" stroke-width="0" />
          <circle class="greenPop" cx="206" cy="483" r="123" fill="none" stroke="#3BF686" stroke-miterlimit="10" stroke-linecap="square" stroke-width="0" />
          <circle class="bluePop" cx="340" cy="120" r="123" fill="none" stroke="#3D45F6" stroke-miterlimit="10" stroke-linecap="square" stroke-width="0" />
          <circle class="yellowPop" cx="112" cy="336" r="123" fill="none" stroke="#F6CD3F" stroke-miterlimit="10" stroke-linecap="square" stroke-width="0" />
          <circle class="redPop" cx="128" cy="124" r="123" fill="none" stroke="#F6463E" stroke-miterlimit="10" stroke-linecap="square" stroke-width="0" />
          <circle class="redPop2" cx="485" cy="130" r="123" fill="none" stroke="#F6463E" stroke-miterlimit="10" stroke-linecap="square" stroke-width="0" />
          <circle class="redPop3" cx="480" cy="436" r="123" fill="none" stroke="#F6463E" stroke-miterlimit="10" stroke-linecap="square" stroke-width="0" />
          <path class="heart" d="M299.64,180.06C254.2,95.52,123.26,90.77,87.58,197,42.14,332.24,189.85,374.17,299.64,484.42,409.43,374.17,557.14,332.24,511.7,197,476,90.77,345.08,95.52,299.64,180.06Z" fill="#f6463e" stroke="#f6463e" stroke-miterlimit="10" stroke-width="21" />
      </svg>
    <% end %>
    </div>
<<<<<<< HEAD
    <% end %>

    <div class="download-link">
      <%= link_to '', media_url(@asset) %>
    </div>
 </div>
=======
  </div>
  <% end %>
>>>>>>> 8483458a

  <div class="track-post">
    <h1><%= @asset.name %></h1>
    <% unless @playlist %>
      <h3><%= link_to @asset.user.display_name, user_home_path(@asset.user) %></h3>
    <% end %>
    <%= markdown_with_html(@asset.description) %>

    <div class="track-stats">
      <div class="created">Uploaded <%= local_time_ago(@asset.created_at) %>.</div>
      <div class="plays"><%= @asset.listens_count %>
        <i class="icon_plays">
          <%= render file: svg_path('svg/icon_play_inverted.svg') %>
        </i>
      </div>
      <div class="favorite_total"><%= @asset.favorites_count %>
        <i class="icon_favs">
          <%= render file: svg_path('svg/icon_favorite_circled.svg') %>
        </i>
      </div>
    </div>

    <div>
      <%= markdown(@asset.credits) if @asset.credits.present? %>
    </div>
  </div>

  <%= render partial: 'assets/comment_white', locals: { asset: @asset }%>
  <%= render partial: 'shared/comments' if @comments.present? %>

  <% if @listeners.present? %>
  <div class="track-social">
  <h3>Recent Listeners</h3>
    <div class='recent-listeners'>
    <%= render partial: 'shared/users_to_edge', locals: {users: @listeners } %>
    </div>
  </div>
  <% end %>

  <% if @favoriters.present? %>
  <div class="track-social">
  <h3>Favorited By</h3>
    <div class='favoriters'>
    <%= render partial: 'shared/users_to_edge', locals: {users: @favoriters } %>
    </div>
  </div>
  <% end %>

</div><|MERGE_RESOLUTION|>--- conflicted
+++ resolved
@@ -1,13 +1,8 @@
 <div class="track-content" data-controller="big-play <%= "single-playback" unless @playlist %> " data-single-playback-id="<%= @asset.id %>"  data-big-play-waveform="<%= @asset.audio_feature&.waveform&.join(', ') %>">
 
   <%= render partial: 'assets/big_player' %>
-  
+
   <div class= "edit-links-and-favorite">
-<<<<<<< HEAD
-
-    <% if logged_in? %>
-=======
->>>>>>> 8483458a
     <div class="edit-links">
       <% if authorized? %>
         <%= link_to "Delete", user_track_path(@asset.user, @asset), method: 'delete', class: 'edit-link',
@@ -24,13 +19,6 @@
         <% end %>
       <% end %>
     </div>
-<<<<<<< HEAD
-
-    <% end %>
-
-    <% if logged_in? %>
-=======
->>>>>>> 8483458a
     <div class="track-favorite">
     <%= link_to toggle_favorite_path(asset_id: @asset.id), remote: true, class: 'add_to_favorites',
         data: {controller: 'favorite', action: 'favorite#toggle' } do %>
@@ -47,17 +35,12 @@
       </svg>
     <% end %>
     </div>
-<<<<<<< HEAD
     <% end %>
 
     <div class="download-link">
       <%= link_to '', media_url(@asset) %>
     </div>
  </div>
-=======
-  </div>
-  <% end %>
->>>>>>> 8483458a
 
   <div class="track-post">
     <h1><%= @asset.name %></h1>
