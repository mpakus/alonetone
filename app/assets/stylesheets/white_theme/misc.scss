/* UPLOADING */

#uploader {
  form {
    .filefields {
      li {
        list-style: none;
        margin-bottom: $baseline / 4;
      }
    }
  }
  .uploading {
    font-size: 18px;
    font-weight: bold;
    width: 100%;
    height: 100px;
    text-align: center;
  }
}

/* MASS EDIT */

.mass_edit_content {
  @include match-dynamic-site-width('narrow');
  position: relative;
  div.track_options {
    a.delete_green {
      position: absolute;
      float: none;
      right: $baseline;
      z-index: 1;
      margin-top: 9px;
    }
  }
  > div.box {
    > .static_content {
      padding: $baseline / 2 $baseline;
      box-sizing: border-box;
    }
    h2.box {
      margin-left: $baseline;
      margin-right: $baseline;
      padding-left: 0;
      padding-right: 0;
      margin-top: 0;
      box-shadow: none;
      border-radius: 0;
      box-sizing: border-box;
    }
    form {
      padding: $baseline / 2 $baseline;
      box-sizing: border-box;
      input#asset_title {
        font-family: "Alright Sans", sans-serif;
        font-weight: bold;
        box-sizing: border-box;
        width: 100%;
        max-width: 500px;
        padding: 10px;
        font-size: 27px;
        line-height: 27px;
      }
      textarea {
        font-family: "Harriet Text", serif;
        font-size: 18px;
        position: relative;
        -webkit-box-sizing: border-box;
        box-sizing: border-box;
        width: 100%;
        max-width: 500px;
        height: 300px;
        margin-top: 27px;
        margin-bottom: 27px;
        padding: 13.5px;
        word-wrap: break-word;
        color: #353535;
        border: 1px solid #c7c6c3;
        border-radius: 4px;
        -webkit-box-shadow: 0 3px 4px -2px #65666627;
        box-shadow: 0 3px 4px -2px #65666627;
      }
    }

  }
}

/* LOG IN / SIGN UP */

#what-you-get {
  h2 {
    font-size: 14px;
    margin-bottom: 30px;
    text-shadow: none;
    text-align: center;
    padding: 0;
  }
  img {
    align-self: center;
  }
  box-shadow: none;
  margin-bottom: 0;
}

#login, #signup {
  input.btn {
    cursor: pointer;
    @include default-button();
  }
  .hint {
    font-style: italic;
    margin-top: 8px;
    margin-bottom: 12px;
    text-align: left;
  }
}

#login {
  input.btn {
    margin-top: $baseline / 2;
    margin-bottom: $baseline;
  }
}

body main #columns  {
  #login.box, #signup.box, #signup-questions.box {
    margin-bottom: 0;
    box-shadow: none;
    label {
      margin-bottom: 2px!important;
    }
    padding-top: $baseline / 2;
    padding-bottom: $baseline / 2;

  }
}


/* ABOUT PAGES */

.about-page, .stats-page {
  .faq.box {
    padding-left: 0;
    padding-right: 0;
    max-width: 720px;
    h2.box {
      padding-left: $baseline / 2;
    }
    .static_content {
      padding-left: 12px;
      padding-right: 12px;
      margin: 4px 0px;
    }
  }
}

.faq.box {
  margin-left: auto;
  margin-right: auto;
  box-shadow: none;
  background: transparent;
  @include match-dynamic-site-width('narrow');
  @media #{$mobile} {
    width: 90%;
  }
  padding: $baseline / 2 $baseline;
  box-sizing: border-box;
  margin-bottom: 26px;

  h2.box {
    margin-top: 0;
    color: #8b370d;
    background: none;
    box-shadow: none;
    padding-left: 0;
    border-radius: 0;
    line-height: 20px;
    height: auto;
    padding-bottom: 12px;
    border-bottom: 1px solid #80604026;
  }
  .static_content {
    margin: $baseline 0;
    line-height: 1.5em;
    font-size: 16px;
  }
}

.box {
  .static_content {
    line-height: 1.3em;
  }
}

#fineprint.box {
  .static_content {
    padding-top: $baseline / 2;
    padding-bottom: $baseline / 2;
  }
}

/* RADIO */

#radio_title + #columns {
  flex-wrap: wrap-reverse;
}

<<<<<<< HEAD
.radio_heading {
  height: 50px;
}


=======
#radio_tracks {
  margin-bottom: 0;
}

>>>>>>> 8483458a
body main #columns {
  #left {
    position: relative;
    h1 {
      position: absolute;
      top: -60px;
      width: 900px;
    }
  }
	#radio_options {
    position: relative;
    display: flex;
    flex-direction: column;
    margin-bottom: 0;
    background-color: transparent;
    justify-content: space-between;
    border-radius: 0;
    box-shadow: none;
		#radio_controls {
			padding: 0;
			ul {
        li {
					width: 100%;
          height: 40px;
          text-indent: 25px;
          line-height: 45px;
					display: block;
          box-sizing: border-box;
          cursor: pointer;
          border-bottom: 1px solid $light-gray;
          background-color: $orange-background;
          color: $white;
        }
				li, li a {
					font-size: 15px;
          text-decoration: none;
					&.disabled {
						color: $disabled;
					}
        }
        li a{
          display: block;
          width:100%;
          color: $not-quite-black;
          background-color: $white;
        }
			}
		}
	}
}

/* PROGRESS INDICATOR (COMMENT POSTING) */

div.small_spinner {
  display: none;
  background: image-url('svg/icon_spinner.svg') no-repeat center center;
  height: 20px;
  width: 20px;
  background-size: 100%;
}

/* REPORT A USER */

.user_report .comment_user {
  .title {
    span.box_title {
      font-size: 16px;
      line-height: 30px;
      padding-top: 8px;
      a {
        font-weight: 16px;
      }
    }
  }
}

/* SUDO BAR */

.sudo_bar {
  font-size: 12px;
  line-height: 25px;
  height: 25px;
  padding-left: 55px;
  text-align: left;
  color: #FFFFFF;
  background-color: red;
  a {
    text-decoration: underline;
    color: white;
  }
}

/* PRESS LOGOS */

div.logo {
  font-size: 10px;
  font-weight: normal;
  line-height: 12px;
  float: left;
  width: 133px;
  margin-top: 43px;
  text-align: center;
  a,
  a:visited {
    font-size: 11px;
    text-decoration: none;
  }
  a:hover {
    text-decoration: underline;
  }
}


/* SECRETS */

 h2.stats {
   margin-top: 1.5em;
   margin-bottom: .5em;
   text-indent: 45px;
 }

 #total_playsDiv {
   width: 800px;
   margin: auto;
   text-align: left;
   background-color: $silver;
 }

 .static_content#stats,
 .static_content.stats {
   width: 800px;
   margin: 0 auto;
   padding: 0;
 }

 .secretz {
   margin: 0;
   padding: 0;
 }
 h2.table {
   margin-bottom: .3em;
   padding-top: 2em;
 }
 #statstable,
 .statstable {
   width: 100%;
   thead tr {
     height: 25px;
     border-bottom: 3px solid #37392B;
     th {
       font-size: 12px;
       font-weight: bold;
       line-height: 25px;
       padding-right: 10px;
       padding-left: 15px;
       text-align: left;
       background: #C7C8C7;
       &.headerSortDown {
         background: #C7C8C7 image-url('icons/small_sort_down.png') no-repeat 3px 8px;
       }
       &.headerSortUp {
         background: #C7C8C7 image-url('icons/small_sort_up.png') no-repeat 3px 8px;
       }
     }
   }
   tbody {
     overflow-y: scroll;
     height: 350px;
   }
   tr {
     width: 100%;
   }
   tr td {
     font-size: 12px;
     line-height: 20px;
     height: 20px;
     padding-left: 15px;
     background-color: $box-background-color;
     &.uploader {
       min-width: 200px;
     }
     a,
     a:hover,
     a:visited {
       font-size: 12px;
       line-height: 20px;
     }
     img {
       width: 25px;
     }
   }
   tr:nth-child(odd) td {
     background-color: $box_background_even;
   }
 }

 .highlight {
   background-color: yellow;
 }

 .static_content.big_stats {
   font-size: 14px;
   line-height: 1.5em;
   strong {
     font-size: 18px;
   }
 }

//  UPLOADING

dl.group {
  dd {
    margin-left: 0;
  }
}<|MERGE_RESOLUTION|>--- conflicted
+++ resolved
@@ -204,18 +204,14 @@
   flex-wrap: wrap-reverse;
 }
 
-<<<<<<< HEAD
 .radio_heading {
   height: 50px;
 }
 
-
-=======
 #radio_tracks {
   margin-bottom: 0;
 }
 
->>>>>>> 8483458a
 body main #columns {
   #left {
     position: relative;
