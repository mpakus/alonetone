.latest-playlists-header {
	margin-right: auto;
	margin-left: auto;
	color: $samo-orange;
	@media #{$mobile} {
		width: $mobile-site-width-wide;
	}
}

.latest-playlists-header + ul.playlists {
	margin-right: auto;
	margin-bottom: 0;
	margin-left: auto;
	li.playlist {
		margin-bottom: 0;
	}
	@media #{$mobile} {
		display: flex;
		flex-direction: row;
		width: $mobile-site-width-wide;
		margin-bottom: 20px;

		flex-wrap: wrap;
		justify-content: space-around;
		li {
			&:nth-child(1), &:nth-child(2), &:nth-child(3), &:nth-child(4) {
				display: block!important;
				width: 45%;
				margin: 0;
				img {
					width: 100%;
				}
			}
		}
	}
	@media only screen and (max-width: 1057px) and (min-width: 803px) {
		li {
			display: none;
			&:nth-child(1), &:nth-child(2), &:nth-child(3) {
				display: block;
			}
		}
	}
	@media only screen and (max-width: 803px) {
		li {
			display: none;
			&:nth-child(1), &:nth-child(2) {
				display: block;
			}
			&:nth-child(3) {
				display: none;
			}
		}
	}
}

#home_grid {
<<<<<<< HEAD
	display: grid;
	box-sizing: border-box;
	max-width: 1100px;
	margin: 0 auto;
	padding: 0 $baseline * 1.5;
=======
  padding-left: 50px;
  display: grid;
  margin: 0 auto;
  grid-template-columns: repeat(2, 1fr);
  grid-template-rows: auto; 
  grid-column-gap: $baseline * 1.5;
  grid-row-gap: $baseline * 1.5;
  max-width: 1100px;
  padding: 0 $baseline * 1.5;
  box-sizing: border-box;
  justify-content: space-around;
  grid-template-areas:
     'playlists playlists'
     'left right';
>>>>>>> d1a6e19a

	grid-template-columns: repeat(2, 1fr);
	grid-template-rows: auto;
	grid-column-gap: $baseline * 1.5;
	grid-row-gap: $baseline * 1.5;
	justify-content: space-around;
	grid-template-areas: 'playlists playlists'
	'left right';

	@media #{$tablet} {
		display: flex;
		flex-direction: column;
		 > * {
			width: 100%;
		}
	}

	@media #{$mobile} {
		padding-right: 0;
		padding-left: 0;
	}

	.box {
		margin-bottom: 0;
		@media #{$mobile} {
			margin-bottom: $baseline * 1.5;
		}
	}

	#home_playlists_area {
		grid-area: playlists;
	}

	#home_left_column {
		grid-area: left;
		 > div {
			margin-bottom: $baseline * 1.5;
			&:last-child {
				margin-bottom: 0;
			}
		}
	}

	#home_right_column {
		grid-area: right;
		 > div {
			margin-bottom: $baseline * 1.5;
			&:last-child {
				margin-bottom: 0;
			}
		}
	}

	#home_latest_area {
		grid-area: latest;
	}
	#home_popular_area {
		grid-area: popular;
	}
	#home_follows_area {
		grid-area: follows;
	}
	#home_comments_area {
		grid-area: comments;
	}
	#home_favorites_area {
		grid-area: favorites;
	}
	 > * {
		min-width: 320px;
	}
}<|MERGE_RESOLUTION|>--- conflicted
+++ resolved
@@ -55,13 +55,6 @@
 }
 
 #home_grid {
-<<<<<<< HEAD
-	display: grid;
-	box-sizing: border-box;
-	max-width: 1100px;
-	margin: 0 auto;
-	padding: 0 $baseline * 1.5;
-=======
   padding-left: 50px;
   display: grid;
   margin: 0 auto;
@@ -76,7 +69,6 @@
   grid-template-areas:
      'playlists playlists'
      'left right';
->>>>>>> d1a6e19a
 
 	grid-template-columns: repeat(2, 1fr);
 	grid-template-rows: auto;
