--- conflicted
+++ resolved
@@ -116,17 +116,12 @@
       playlist = playlists(:arthurs_playlist)
       login(:arthur)
       expect do
-<<<<<<< HEAD
        post :attach_pic, params: {
          id: 'arthurs-playlist',
          user_id: 'arthur',
          pic: { pic: fixture_file_upload('files/jeffdoessudara.jpg', 'image/jpeg') }
       }
-      end.to change { Playlist.recent.where(private: false).limit(10).cache_key }
-=======
-       post :attach_pic, params: { id: playlist.permalink, user_id: 'arthur', pic: { pic: fixture_file_upload('images/jeffdoessudara.jpg', 'image/jpeg') } }
       end.to change { playlist.reload.updated_at }
->>>>>>> 80f0e54d
     end
   end
 
